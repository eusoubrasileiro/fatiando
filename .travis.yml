# Miniconda stuff shamelessly copied from
# https://gist.github.com/dan-blanchard/7045057
# and
# https://github.com/Jorge-C/ordination/blob/master/.travis.yml
language: python
python:
  - 2.7
# Need to set this so that packages installed with apt-get are available
virtualenv:
  system_site_packages: true
before_install:
<<<<<<< HEAD
  - sudo apt-get -qq install python-dev python-numexpr python-imaging python-numpy python-scipy python-matplotlib mayavi2
  - pip install -q --use-mirrors nose cython sphinx obspy
=======
  - wget http://repo.continuum.io/miniconda/Miniconda-2.2.2-Linux-x86_64.sh -O miniconda.sh
  - chmod +x miniconda.sh
  - ./miniconda.sh -b
  - export PATH=/home/travis/anaconda/bin:$PATH
  # Update conda itself
  - conda update --yes conda
  - conda install --yes pip python=$TRAVIS_PYTHON_VERSION numpy scipy matplotlib nose sphinx imaging
  - pip install -q --use-mirrors coverage coveralls
  # Test the docs build before installing because sphinx breaks on Cython modules
>>>>>>> 3ed3f71f
  - cd doc; sphinx-build -W -d _build/doctrees -b html . _build/html; cd ..
install:
  - python setup.py build_ext --inplace
script:
  - nosetests fatiando test -v --with-doctest --with-coverage --cover-package=fatiando
after_success:
  - coveralls
notifications:
  email: false<|MERGE_RESOLUTION|>--- conflicted
+++ resolved
@@ -9,10 +9,6 @@
 virtualenv:
   system_site_packages: true
 before_install:
-<<<<<<< HEAD
-  - sudo apt-get -qq install python-dev python-numexpr python-imaging python-numpy python-scipy python-matplotlib mayavi2
-  - pip install -q --use-mirrors nose cython sphinx obspy
-=======
   - wget http://repo.continuum.io/miniconda/Miniconda-2.2.2-Linux-x86_64.sh -O miniconda.sh
   - chmod +x miniconda.sh
   - ./miniconda.sh -b
@@ -22,7 +18,6 @@
   - conda install --yes pip python=$TRAVIS_PYTHON_VERSION numpy scipy matplotlib nose sphinx imaging
   - pip install -q --use-mirrors coverage coveralls
   # Test the docs build before installing because sphinx breaks on Cython modules
->>>>>>> 3ed3f71f
   - cd doc; sphinx-build -W -d _build/doctrees -b html . _build/html; cd ..
 install:
   - python setup.py build_ext --inplace
