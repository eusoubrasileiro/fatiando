r"""
Finite difference solution of the 2D wave equation for isotropic media.

Solutions are implemented as simulation classes taking advantage of Object
Orientation. They have Rich Display features of IPython Notebook and use
the HDF5 file format to store and persist the simulation objects.

**Sources**

* :class:`~fatiando.seismic.wavefd.Ricker`: Mexican hat (Ricker) wavelet source
* :class:`~fatiando.seismic.wavefd.Gauss`: Gauss derivative wavelet source

**Simulation Classes**

* :class:`~fatiando.seismic.wavefd.WaveFD2D`: Base class for 2D simulations
* :class:`~fatiando.seismic.wavefd.ElasticSH`: Simulates SH elastic waves using
  the Equivalent Staggered Grid method of Di Bartolo et al. (2012)
* :class:`~fatiando.seismic.wavefd.ElasticPSV`: Simulates the coupled P and SV
  elastic waves using the Parsimonious Staggered Grid method of Luo and
  Schuster (1990)
* :class:`~fatiando.seismic.wavefd.Scalar`: Simulates scalar waves using simple
  explicit finite differences scheme

**Simulation Storage Access**

The simulation classes store all its information in a HDF5 file
(the cache file). The simulation time frames (2D panels) are stored as
HDF5 datasets that `re-use the NumPy slicing syntax
<http://docs.h5py.org/en/latest/high/dataset.html#reading-writing-data>`_.
However each simulation class use a different number of 2D panels
due its inner physics.

It means that **numpy.shape(simulation[:])** gives:

* (``ElasticSH.simsize``, nz, nx) : for
  :class:`~fatiando.seismic.wavefd.ElasticSH` where nz, nx
  are ``ElasticSH.shape``
* (2, ``ElasticPSV.simsize``, nz, nx) : for
  :class:`~fatiando.seismic.wavefd.ElasticPSV` where the first and second
  dimensions refers to **ux** and **uz** respectively
  and nz, nx are ``ElasticPSV.shape``
* (``Scalar.simsize``, nz, nx) : for :class:`~fatiando.seismic.wavefd.Scalar`
  where nz, nx are ``Scalar.shape``

To restore a simulation from a HDF5 cache file use
:func:`~fatiando.seismic.wavefd.WaveFD2D.from_cache`. It rebuilds the entire
simulation so computations can be resumed right away, Source functions are
also stored in the cache file as pickles.

**Simulation Rich display**

Simulation and  wavelet classes have rich display capabilities
through IPython notebook features. There is an option to
convert the animation to a video and embed it in the IPython notebook.
<<<<<<< HEAD

All simulation classes have the following methods:
(They work on IPython notebook only!)

* :func:`animate`: ... to finish... reference to base class

=======

All simulation classes have the following methods:
(They work on IPython notebook only!)

* :func:`animate`: ... to finish... reference to base class

>>>>>>> b8587f2c
* :func:`explore`:

* :func:`snapshot`: loads a time step frame from the cache file and plots it.

* :func:`_repr_png`:

**Auxiliary functions** what to do with this? ... cleaning up

* :func:`~fatiando.seismic.wavefd.lame_lamb`: Calculate the lambda Lame
  parameter
* :func:`~fatiando.seismic.wavefd.lame_mu`: Calculate the mu Lame parameter
* :func:`~fatiando.seismic.wavefd.xz2ps`: Convert x and z displacements to
  representations of P and S waves
* :func:`~fatiando.seismic.wavefd.maxdt`: Calculate the maximum time step for
  elastic wave simulations

**Theory**

A good place to start is the equation of motion for elastic isotropic materials

.. math::

    \partial_j \tau_{ij} - \rho \partial_t^2 u_i = -f_i

where :math:`\tau_{ij}` is the stress tensor, :math:`\rho` the density,
:math:`u_i` the displacement (particle motion) and :math:`f_i` is the source
term.
But what I'm interested in modeling are the displacements in x, y and z.
They are what is recorded by the seismometers.
Luckily, I can use Hooke's law to write the stress tensor as a function of the
displacements

.. math::

    \tau_{ij} = \lambda\delta_{ij}\partial_k u_k +
    \mu(\partial_i u_j + \partial_j u_i)

where :math:`\lambda` and :math:`\mu` are the Lame parameters and
:math:`\delta_{ij}` is the Kronecker delta.
Just as a reminder, in tensor notation, :math:`\partial_k u_k` is the divergent
of :math:`\mathbf{u}`. Free indices (not :math:`i,j`) represent a summation.

In a 2D medium, there is no variation in one of the directions.
So I'll choose the y direction for this purpose, so all y-derivatives cancel
out.
Looking at the second component of the equation of motion

.. math::

    \partial_x\tau_{xy} + \underbrace{\partial_y\tau_{yy}}_{0} +
    \partial_z\tau_{yz}  -  \rho \partial_t^2 u_y = -f_y

Substituting the stress formula in the above equation yields

.. math::

    \partial_x\mu\partial_x u_y  + \partial_z\mu\partial_z u_y
    - \rho\partial_t^2 u_y = -f_y

which is the wave equation for horizontally polarized S waves, i.e. SH waves.
This equation is solved here using the Equivalent Staggered Grid (ESG) method
of Di Bartolo et al. (2012).
This method was developed for acoustic (pressure) waves but can be applied
without modification to SH waves.

Canceling the y derivatives in the first and third components of the equation
of motion

.. math::

    \partial_x\tau_{xx} + \partial_z\tau_{xz} - \rho \partial_t^2 u_x = -f_x

.. math::

    \partial_x\tau_{xz} + \partial_z\tau_{zz} - \rho \partial_t^2 u_z = -f_z

And the corresponding stress components are

.. math::

    \tau_{xx} = (\lambda + 2\mu)\partial_x u_x + \lambda\partial_z u_z

.. math::

    \tau_{zz} = (\lambda + 2\mu)\partial_z u_z + \lambda\partial_x u_x

.. math::

    \tau_{xz} = \mu( \partial_x u_z + \partial_z u_x)

This means that the displacements in x and z are coupled and must be solved
together.
This equation describes the motion of pressure (P) and vertically polarized S
waves (SV).
The method used here to solve these equations is the Parsimonious Staggered
Grid (PSG) of Luo and Schuster (1990).


**References**

Di Bartolo, L., C. Dors, and W. J. Mansur (2012), A new family of
finite-difference schemes to solve the heterogeneous acoustic wave equation,
Geophysics, 77(5), T187-T199, doi:10.1190/geo2011-0345.1.

Luo, Y., and G. Schuster (1990), Parsimonious staggered grid
finite-differencing of the wave equation, Geophysical Research Letters, 17(2),
155-158, doi:10.1029/GL017i002p00155.

----

"""
from __future__ import division
from tempfile import NamedTemporaryFile
import time
import sys
import os
import cPickle as pickle
from abc import ABCMeta, abstractmethod
import six
<<<<<<< HEAD
import numpy
import scipy.sparse
import scipy.sparse.linalg
from IPython.display import Image, HTML, display
=======

import numpy
import scipy.sparse
import scipy.sparse.linalg
from IPython.display import Image, HTML, display, display_png
>>>>>>> b8587f2c
from IPython.html import widgets
from IPython.core.pylabtools import print_figure
from matplotlib import animation
from matplotlib import pyplot as plt
import h5py
<<<<<<< HEAD

try:
    from _wavefd import *
=======


try:
    from ._wavefd import *
>>>>>>> b8587f2c
except:
    def not_implemented(**kwargs):
        raise NotImplementedError(
            "Couldn't load C coded extension module.")
    _apply_damping = not_implemented
    _step_elastic_sh = not_implemented
    _step_elastic_psv = not_implemented
    _xz2ps = not_implemented
    _nonreflexive_sh_boundary_conditions = not_implemented
    _nonreflexive_psv_boundary_conditions = not_implemented
    _step_scalar = not_implemented
    _nonreflexive_scalar_boundary_conditions = not_implemented


class Source(six.with_metaclass(ABCMeta)):
    """
    Base class for describing seismic sources.

    Call an instance as a function with a given time to get back the source
    function at that time.

    Implements a `_repr_png_` method that plots the source function around the
    delay time.

    Overloads multiplication by a scalar to multiply the amplitude of the
    source and return a new source.
    """
    def __init__(self, amp, cf, delay):
        self.amp = amp
        self.cf = cf
        self.delay = delay

    def __mul__(self, scalar):
        return self.__class__(self.amp*scalar, self.cf, self.delay)

    def __rmul__(self, scalar):
        return self.__mul__(scalar)

    def _repr_png_(self):
        t = self.delay + numpy.linspace(-2/self.cf, 2/self.cf, 200)
        fig = plt.figure(figsize=(6, 4), facecolor='white')
        fig.set_figheight(0.5*fig.get_figwidth())
        plt.title('{} wavelet'.format(self.__class__.__name__))
        plt.plot(t, self(t), '-k')
        plt.xlabel('Time')
        plt.ylabel('Amplitude')
        plt.xlim(t.min(), t.max())
        plt.grid(True)
        plt.tight_layout()
        data = print_figure(fig, dpi=70)
        plt.close(fig)
        return data

    def __call__(self, t):
        """
        Return the source function value at a given time

        Parameters:

        * t: float
            time value where evaluate the source function
        """
        return self.value(t)

    @abstractmethod
    def value(self, t):
        """
        Return the source function value at a given time

        Parameters:

<<<<<<< HEAD
        * t: float
            Time value where evaluate the source function

        Returns:

        * value : float or numpy array
            The value of Source(t)
=======
class Source(six.with_metaclass(ABCMeta)):
    """
    Base class for describing seismic sources.

    Call an instance as a function with a given time to get back the source
    function at that time.

    Implements a ``_repr_png_`` method that plots the source function
    around the delay time.

    Overloads multiplication by a scalar to multiply the amplitude of the
    source and return a new source.
    """

    def __init__(self, amp, cf, delay):
        self.amp = amp
        self.cf = cf
        self.delay = delay

    def __mul__(self, scalar):
        return self.__class__(self.amp*scalar, self.cf, self.delay)

    def __rmul__(self, scalar):
        return self.__mul__(scalar)

    def _repr_png_(self):
        t = self.delay + numpy.linspace(-2/self.cf, 2/self.cf, 200)
        fig = plt.figure(figsize=(6, 4), facecolor='white')
        fig.set_figheight(0.5*fig.get_figwidth())
        plt.title('{} wavelet'.format(self.__class__.__name__))
        plt.plot(t, self(t), '-k')
        plt.xlabel('Time')
        plt.ylabel('Amplitude')
        plt.xlim(t.min(), t.max())
        plt.grid(True)
        plt.tight_layout()
        data = print_figure(fig, dpi=70)
        plt.close(fig)
        return data

    def __call__(self, time):
        """
        Return the source function value at a given time

        Parameters:

        * time: float
            time value where evaluate the source function

        """
        return self.value(time)

    @abstractmethod
    def value(self, time):
        """
        Return the source function value at a given time

        Parameters:

        * time: float
            Time value where evaluate the source function

        Returns:

        * value : float or numpy array
            The value of Source(time)
>>>>>>> b8587f2c

        """
        pass


class Ricker(Source):
    r"""
    A wave source that vibrates as a Mexican hat (Ricker) wavelet.

    .. math::

        \psi(t) = A(1 - 2 \pi^2 f^2 t^2)exp(-\pi^2 f^2 t^2)

    .. note:: If you want the source to start with amplitude close to 0,
<<<<<<< HEAD
                use ``delay = 1./frequency``

    .. note:: If you want a cut-off frequency of fc use the expression below
    to define fc

        fc = \frac{2f_{cut}}{3\sqrt{\pi}}
=======
                use ``delay = 3.5/frequency``
>>>>>>> b8587f2c

    Parameters:

    * amp : float
        The amplitude of the source (:math:`A`)
    * cf : float
        The peak frequency of the wavelet
    * delay : float
        The delay before the source starts
    """

    def __init__(self, amp, cf, delay=0):
        super(Ricker, self).__init__(amp, cf, delay)

    def value(self, t):
        """
        Return the source function value at a given time

        Parameters:

        * t: float
            Time value where evaluate the source function

        Returns:

<<<<<<< HEAD
=======
    """

    def __init__(self, amp, cf, delay=0):
        super(Ricker, self).__init__(amp, cf, delay)

    def value(self, t):
        """
        Return the source function value at a given time

        Parameters:

        * t: float
            Time value where evaluate the source function

        Returns:

>>>>>>> b8587f2c
        * value : float or numpy array
            The value of Source(t)

        """
        t = (t - self.delay)
        aux = self.amp*(1 - 2*(numpy.pi*self.cf*t)**2)
        return aux*numpy.exp(-(numpy.pi*self.cf*t)**2)


class Gauss(Source):
    r"""
    A wave source that vibrates as a Gaussian derivative wavelet.

    .. math::

        \psi(t) = A 2 \sqrt{e}\ f\ t\ e^\left(-2t^2f^2\right)

    .. note:: If you want the source to start with amplitude close to 0,
            use ``delay = 3.0/frequency``.

    Parameters:

    * amp : float
        The amplitude of the source (:math:`A`)
    * cf : float
        The peak frequency of the wavelet
    * delay : float
        The delay before the source starts
    """

    def __init__(self, amp, cf, delay=None):
        super(Gauss, self).__init__(amp, cf, delay)
        self.f2 = self.cf**2
        if delay is None:
            self.delay = 3.0/self.cf
<<<<<<< HEAD

    def value(self, t):
        """
        Return the source function value at a given time

        Parameters:

        * t: float
            Time value where evaluate the source function

        Returns:

=======

    def value(self, t):
        """
        Return the source function value at a given time

        Parameters:

        * t: float
            Time value where evaluate the source function

        Returns:

>>>>>>> b8587f2c
        * value : float or numpy array
            The value of Source(t)

        """
        t = (t - self.delay)
        psi = self.amp * ((2 * numpy.sqrt(numpy.e) * self.cf)
                          * t * numpy.exp(-2 * (t ** 2) * self.f2)
                          )
        return psi


class WaveFD2D(six.with_metaclass(ABCMeta)):
    """
    Base class for 2D simulations.

    Implements the ``run`` method and delegates actual timestepping to the
    abstract ``_timestep`` method.

    Handles creating an HDF5 cache file, plotting snapshots of the simulation,
    printing a progress bar to stderr, and creating an IPython widget to
    explore the snapshots.

    Overloads ``__getitem__``. Indexing the simulation object is like
    indexing the HDF5 cache file. This way you can treat the simulation
    object as a numpy array.

    Attributes:

    * simsize: int
        number of iterations that has been run
    * cachefile: str
        The hdf5 cachefile file path where the simulation is stored
    * shape: tuple
        2D panel numpy.shape without padding

    """

    def __init__(self, cachefile, spacing, shape, dt=None,
                 padding=50, taper=0.007, verbose=True):
        if numpy.size(spacing) == 1:  # equal space increment in x and z
            self.dx, self.dz = spacing, spacing
        else:
            self.dx, self.dz = spacing
        self.shape = shape  # 2D panel shape without padding
        self.set_verbose(verbose)
        self.sources = []
        # simsize stores the total size of this simulation
        # after some or many runs
        self.simsize = 0  # simulation number of interations already ran
        # it is the `run` iteration time step indexer
        self.it = -1  # iteration time step index (where we are)
        # `it` and `simsize` together allows indefinite simulation runs
        if cachefile is None:
            cachefile = self._create_tmp_cache()
        self.cachefile = cachefile
        self.padding = padding  # padding region size
        self.taper = taper
        self.dt = dt

    def _create_tmp_cache(self):
        """
        Creates the temporary file used
        to store data in hdf5 format

        Returns:

        * _create_tmp_cache: str
            returns the name of the file created

        """
        tmpfile = NamedTemporaryFile(
            suffix='.h5',
            prefix='{}-'.format(self.__class__.__name__),
            dir=os.path.curdir,
            delete=False)
        fname = tmpfile.name
        tmpfile.close()
        return fname

    @abstractmethod
    def from_cache(fname, verbose=True):
        pass

    @abstractmethod
    def _init_panels(self):
        pass

    @abstractmethod
    def _init_cache(self, npanels, chunks=None,
                    compression='lzf', shuffle=True):
        pass

    @abstractmethod
    def _expand_cache(self, npanels):
        pass

    @abstractmethod
    def _cache_panels(self, npanels, tp1, iteration, simul_size):
        pass

    def _get_cache(self, mode='r'):
        """
        Get the cache file as h5py file object
<<<<<<< HEAD

        Parameters:

        * mode: str
            'r' or 'w'
            for reading or writing

        Returns:

        * cache : h5py file object

        """
        return h5py.File(self.cachefile, mode)

    def set_verbose(self, verbose):
        """
        Whether to show or not progress bar

        Parameters:

        * verbose : bool
            True shows progress bar
        """
        self.verbose = verbose
        # Need an option to get rid of the sys.stderr reference because it
        # can't be pickled.
        if verbose:
            self.stream = sys.stderr
        else:
            self.stream = None

    def __getitem__(self, index):
        """
        Get an iteration of the panels object from the hdf5 cache file.
        """
=======

        Parameters:

        * mode: str
            'r' or 'w'
            for reading or writing

        Returns:

        * cache : h5py file object

        """
        return h5py.File(self.cachefile, mode)

    def set_verbose(self, verbose):
        """
        Whether to show or not progress bar

        Parameters:

        * verbose : bool
            True shows progress bar
        """
        self.verbose = verbose
        # Need an option to get rid of the sys.stderr reference because it
        # can't be pickled.
        if verbose:
            self.stream = sys.stderr
        else:
            self.stream = None

    def __getitem__(self, index):
        """
        Get an iteration of the panels object from the hdf5 cache file.
        """
>>>>>>> b8587f2c
        pass

    @abstractmethod
    def _plot_snapshot(self, frame, **kwargs):
        pass

<<<<<<< HEAD
    def snapshot(self, frame, embed=False, raw=False, **kwargs):
=======
    def snapshot(self, frame, embed=False, raw=False, ax=None,
                 **kwargs):
>>>>>>> b8587f2c
        """
        Returns an image (snapshot) of the 2D wavefield simulation
        at a desired iteration number (frame) or just plot it.

        Parameters:

        * frame : int
            The time step iteration number
        * embed : bool
            True to plot it inline
<<<<<<< HEAD
        * raw: bool
            True for raw byte image
=======
        * raw : bool
            True for raw byte image
        * ax : None or matplotlib Axes
            If not None, will assume this is a matplotlib Axes
            and make the plot on it.
>>>>>>> b8587f2c

        Returns:

        * image:
            raw byte image if raw=True
            jpeg picture if embed=True
            or None
<<<<<<< HEAD

        """
        # calls `_plot_snapshot`
        # if ax is None:
        #            fig = plt.figure(facecolor='white')
        #    ax = plt.subplot(111)
        if frame < 0:
            title = self.simsize + frame
        else:
            title = frame
        # plt.sca(ax)
        ax = plt.gca()
        fig = ax.get_figure()
        plt.title('Time frame {:d}'.format(title))
        self._plot_snapshot(frame, **kwargs)
        nz, nx = self.shape
        mx, mz = nx*self.dx, nz*self.dz
        ax.set_xlim(0, mx)
        ax.set_ylim(0, mz)
        ax.set_xlabel('x')
        ax.set_ylabel('z')
        ax.invert_yaxis()
        # Check the aspect ratio of the plot and adjust figure size to match
        aspect = min(self.shape)/max(self.shape)
        try:
            aspect /= ax.get_aspect()
        except TypeError:
            pass
        if nx > nz:
            width = 10
            height = width*aspect*0.8
        else:
            height = 8
            width = height*aspect*1.5
        fig.set_size_inches(width, height)
        plt.tight_layout()
        if raw or embed:
            png = print_figure(fig, dpi=70)
            plt.close(fig)
        if raw:
            return png
        elif embed:
            return Image(png)

    def _repr_png_(self):
        """
        Display one time frame of this simulation
        """
        return self.snapshot(-1, raw=True)

    def explore(self, **kwargs):
        """
        Interactive visualization of simulation results.
        Allows to move back and forth on simulation frames.
        """
        plotargs = kwargs

        def plot(Frame):
            image = Image(self.snapshot(Frame, raw=True, **plotargs))
            display(image)
            return image
        slider = widgets.IntSliderWidget(min=0, max=self.it, step=1,
                                         value=self.it, description="Frame")
        widget = widgets.interact(plot, Frame=slider)
        return widget

    @abstractmethod
    def _timestep(self, panels, tm1, t, tp1, iteration):
        pass

    def run(self, iterations):
        """
        Run this simulation given the number of iterations.
=======
>>>>>>> b8587f2c

        * iterations: int
            number of time step iterations to run
        """
<<<<<<< HEAD
        # calls `_init_cache`, `_expand_cache`, `_init_panels`
        # and `_cache_panels` and  `_time_step`

        nz, nx = self.shape
        dz, dx = self.dz, self.dx
        u = self._init_panels()  # panels must be created first

        # Initialize the cache on the first run
        if self.simsize == 0:
            self._init_cache(iterations)
        else:   # increase cache size by iterations
            self._expand_cache(iterations)

        if self.verbose:
            # The size of the progress status bar
            places = 50
            self.stream.write(''.join(['|', '-'*places, '|', '  0%']))
            self.stream.flush()
            nprinted = 0
            start_time = time.clock()
        for iteration in xrange(iterations):
            t, tm1 = iteration % 2, (iteration + 1) % 2
            tp1 = tm1
            self.it += 1
            self._timestep(u, tm1, t, tp1, self.it)
            self.simsize += 1
            #  won't this make it slower than it should? I/O
            self._cache_panels(u, tp1, self.it, self.simsize)
            # Update the status bar
            if self.verbose:
                percent = int(round(100*(iteration + 1)/iterations))
                n = int(round(0.01*percent*places))
                if n > nprinted:
                    self.stream.write(''.join(['\r|', '#'*n, '-'*(places - n),
                                               '|', '%3d%s' % (percent, '%')]))
                    self.stream.flush()
                    nprinted = n
        # Make sure the progress bar ends in 100 percent
        if self.verbose:
            self.stream.write(''.join(
                ['\r|', '#'*places, '|', '100%',
                 ' Ran {:d} iterations in {:g} seconds.'.format(
                     iterations, time.clock() - start_time)]))
            self.stream.flush()

    def animate(self, every=1, cutoff=None, ax=None, cmap=plt.cm.seismic,
                embed=False, fps=10, dpi=70, writer='avconv', **kwargs):
        """
        Creates a 2D animation from all the simulation iterations
        that has been run.

        * every : int

        * cutoff : int

        * ax : int

        * cmap : int

        * embed:

        """
        if ax is None:
            plt.figure(facecolor='white')
            ax = plt.subplot(111)
            ax.set_xlabel('x')
            ax.set_ylabel('z')
        fig = ax.get_figure()
        nz, nx = self.shape
        # Check the aspect ratio of the plot and adjust figure size to match
        aspect = min(self.shape)/max(self.shape)
        try:
            aspect /= ax.get_aspect()
        except TypeError:
            pass
        if nx > nz:
            width = 10
            height = width*aspect*0.8
        else:
            height = 10
            width = height*aspect*1.5
        fig.set_size_inches(width, height)
        # Separate the arguments for imshow
        imshow_args = dict(cmap=cmap)
        if cutoff is not None:
            imshow_args['vmin'] = -cutoff
            imshow_args['vmax'] = cutoff
        wavefield = ax.imshow(numpy.zeros(self.shape), **imshow_args)
        fig.colorbar(wavefield, pad=0, aspect=30).set_label('Displacement')
        ax.set_title('iteration: 0')
        frames = self.simsize//every

        def plot(i):
            ax.set_title('iteration: {:d}'.format(i*every))
            u = self[i*every]
            wavefield.set_array(u)
            return wavefield
        anim = animation.FuncAnimation(fig, plot, frames=frames, **kwargs)
        if embed:
            return anim_to_html(anim, fps=fps, dpi=dpi, writer=writer)
        else:
            plt.show()
            return anim


class ElasticSH(WaveFD2D):
    """
    Simulate SH waves using the Equivalent Staggered Grid (ESG) finite
    differences scheme of Di Bartolo et al. (2012).

    Uses absorbing boundary conditions (Gaussian taper) in the lower, left and
    right boundaries. The top implements a free-surface boundary condition.
=======
        if ax is None:
            fig = plt.figure(facecolor='white')
            ax = plt.subplot(111)
        if frame < 0:
            title = self.simsize + frame
        else:
            title = frame
        # plt.sca(ax)
        ax = plt.gca()
        fig = ax.get_figure()
        plt.title('Time frame {:d}'.format(title))
        self._plot_snapshot(frame, **kwargs)
        nz, nx = self.shape
        mx, mz = nx*self.dx, nz*self.dz
        ax.set_xlim(0, mx)
        ax.set_ylim(0, mz)
        ax.set_xlabel('x')
        ax.set_ylabel('z')
        ax.invert_yaxis()
        # Check the aspect ratio of the plot and adjust figure size to match
        aspect = min(self.shape)/max(self.shape)
        try:
            aspect /= ax.get_aspect()
        except TypeError:
            pass
        if nx > nz:
            width = 10
            height = width*aspect*0.8
        else:
            height = 8
            width = height*aspect*1.5
        fig.set_size_inches(width, height)
        plt.tight_layout()
        if raw or embed:
            png = print_figure(fig, dpi=70)
            plt.close(fig)
        if raw:
            return png
        elif embed:
            return Image(png)

    def _repr_png_(self):
        """
        Display one time frame of this simulation
        """
        return self.snapshot(-1, raw=True)

    def explore(self, every=1, **kwargs):
        """
        Interactive visualization of simulation results.

        Allows to move back and forth on simulation frames
        using the IPython widgets feature.

        .. warning::

            Only works when running in an IPython notebook.

        """
        plotargs = kwargs

        def plot(Frame):
            image = Image(self.snapshot(Frame, raw=True, **plotargs))
            display(image)
            return image
>>>>>>> b8587f2c

        slider = widgets.IntSliderWidget(min=0, max=self.it, step=every,
                                         value=self.it, description="Frame")
        widget = widgets.interactive(plot, Frame=slider)
        return widget

<<<<<<< HEAD
    * velocity: 2D-array (defines shape simulation)
        The wave velocity at all the grid nodes
    * density: 2D-array
        The medium density
    * spacing: (dx, dz)
        space increment for x and z direction
    * cachefile: str
        The hdf5 cachefile file path to store the simulation
    * dt: float
        time increment for simulation
    * padding : int
        Number of grid nodes to use for the absorbing boundary region
    * taper : float
        The intensity of the Gaussian taper function used for the absorbing
        boundary conditions
    * verbose: bool
        True to show simulation progress bar
    """

    def __init__(self, velocity, density, spacing, cachefile=None, dt=None,
                 padding=50, taper=0.007, verbose=True):
        super(ElasticSH, self).__init__(cachefile, spacing, velocity.shape,
                                        dt, padding, taper, verbose)
        self.density = density
        self.velocity = velocity
        self.mu = lame_mu(velocity, density)
        if self.dt is None:
            self.dt = self.maxdt()

    def __getitem__(self, index):
        """
        Get an iteration of the panels object from the hdf5 cache file.

        Parameters:

        * index: index or slicing
            index for slicing hdf5 data set

        Returns:

        * panels object : 2D panels object at index

        """
        with self._get_cache() as f:
            data = f['panels'][index]
        return data

    @staticmethod
    def from_cache(fname, verbose=True):
        """
        Creates a simulation object from a pre-existing HDF5 file

        * fname: str
            HDF5 file path containing a previous simulation stored

        * verbose: bool
            Progress status shown or not
        """
        with h5py.File(fname, 'r') as f:
            vel = f['velocity']
            dens = f['density']
            panels = f['panels']
            dx = panels.attrs['dx']
            dz = panels.attrs['dz']
            dt = panels.attrs['dt']
            padding = panels.attrs['padding']
            taper = panels.attrs['taper']
            sim = ElasticSH(vel[:], dens[:], (dx, dz), dt=dt, padding=padding,
                            taper=taper, cachefile=fname)
            sim.simsize = panels.attrs['simsize']
            sim.it = panels.attrs['iteration']
            sim.sources = pickle.loads(f['sources'].value.tostring())
        sim.set_verbose(verbose)
        return sim

    def _init_cache(self, npanels, chunks=None,
                    compression='lzf', shuffle=True):
        """
        Init the hdf5 cache file with this simulation parameters

        * npanels: int
            number of 2D panels needed for this simulation run
        *  chunks : HDF5 data set option
            (Tuple) Chunk shape, or True to enable auto-chunking.
        * compression: HDF5 data set option
            (String or int) Compression strategy.  Legal values are 'gzip',
            'szip', 'lzf'.  If an integer in range(10), this indicates gzip
            compression level. Otherwise, an integer indicates the number of a
            dynamically loaded compression filter.
        * shuffle: (bool) HDF5 data set option
            (T/F) Enable shuffle filter.
        """
        nz, nx = self.shape
        if chunks is None:
            chunks = (1, nz//10, nx//10)
        with self._get_cache(mode='w') as f:  # create HDF5 data sets
            nz, nx = self.shape
            dset = f.create_dataset('panels', (npanels, nz, nx),
                                    maxshape=(None, nz, nx),
                                    chunks=chunks,
                                    compression=compression,
                                    shuffle=shuffle,
                                    dtype=numpy.float)
            dset.attrs['shape'] = self.shape
            dset.attrs['simsize'] = self.simsize
            dset.attrs['iteration'] = self.it
            dset.attrs['dx'] = self.dx
            dset.attrs['dz'] = self.dz
            dset.attrs['dt'] = self.dt
            dset.attrs['padding'] = self.padding
            dset.attrs['taper'] = self.taper
            f.create_dataset('velocity', data=self.velocity)
            f.create_dataset('density', data=self.density)
            f.create_dataset(
                'sources', data=numpy.void(pickle.dumps(self.sources)))

    def _expand_cache(self, npanels):
        """
        Expand the hdf5 cache file of this simulation parameters
        for more iterations

        *  npanels: int
            number of 2D panels needed for this simulation run
        """
        with self._get_cache(mode='a') as f:
            cache = f['panels']
            cache.resize(self.simsize + npanels, axis=0)

    def _cache_panels(self, u, tp1, iteration, simul_size):
        """
        Save the last calculated panels and information about it
        in the hdf5 cache file

        Parameters:

        * panels : tuple or variable
            tuple or variable containing all 2D panels needed for
            this simulation
        * tp1 : int
            panel time index
        * iteration:
            iteration number
        * simul_size:
            number of iterations that has been run
        """
        # Save the panel to disk
        with self._get_cache(mode='a') as f:
            cache = f['panels']
            cache[simul_size - 1] = u[tp1]
            cache.attrs['simsize'] = simul_size
            # I need to update the attribute with this iteration number
            cache.attrs['iteration'] = iteration
            # that simulation runs properly after reloaded from file

    def _init_panels(self):
        """
        Start the simulation panels used for finite difference solution.
        Keep consistency of simulations if loaded from file.

        Returns:

        * return:
            panels object

        """
        # If this is the first run, start with zeros, else, get the last two
        # panels from the cache so that the simulation can be resumed
        if self.simsize == 0:
            nz, nx = self.shape
            u = numpy.zeros((2, nz, nx), dtype=numpy.float)
        else:
            with self._get_cache() as f:
                cache = f['panels']
                u = cache[self.simsize - 2: self.simsize][::-1]
        return u

    def add_point_source(self, position, wavelet):
        """"
        Adds a point source to this simulation

        Parameters:

        * position : tuple
            The (x, z) coordinates of the source
        * source : source function
            (see :class:`~fatiando.seismic.wavefd.Ricker` for an
            example source)

        """
        self.sources.append([position, wavelet])

    def _timestep(self, u, tm1, t, tp1, iteration):
        nz, nx = self.shape
        _step_elastic_sh(u[tp1], u[t], u[tm1], 3, nx - 3, 3, nz - 3,
                         self.dt, self.dx, self.dz, self.mu, self.density)
        _apply_damping(u[t], nx, nz, self.padding, self.taper)
        _nonreflexive_sh_boundary_conditions(u[tp1], u[t], nx, nz, self.dt,
                                             self.dx, self.dz,
                                             self.mu, self.density)
        _apply_damping(u[tp1], nx, nz, self.padding, self.taper)
        for pos, src in self.sources:
            j, i = pos
            u[tp1, i, j] += src(iteration*self.dt)

    def _plot_snapshot(self, frame, **kwargs):
        with h5py.File(self.cachefile) as f:
            data = f['panels'][frame]
        scale = numpy.abs(data).max()
        nz, nx = self.shape
        dx, dz = nx*self.dx, nz*self.dz
        if 'extent' not in kwargs:
            kwargs['extent'] = [0, dx, dz, 0]
        if 'cmap' not in kwargs:
            kwargs['cmap'] = plt.cm.seismic
        plt.imshow(data, vmin=-scale, vmax=scale, **kwargs)
        plt.colorbar(pad=0, aspect=30).set_label('Displacement')

    def maxdt(self):
        nz, nx = self.shape
        return 0.6*maxdt([0, nx*self.dx, 0, nz*self.dz],
                         self.shape, self.velocity.max())


def anim_to_html(anim, fps=6, dpi=30, writer='avconv'):
    """
    Convert a matplotlib animation object to a video embedded in an HTML
    <video> tag.

    Uses avconv (default) or ffmpeg.

    Returns an IPython.display.HTML object for embedding in the notebook.

    Adapted from `the yt project docs
    <http://yt-project.org/doc/cookbook/embedded_webm_animation.html>`__.
    """
    VIDEO_TAG = """
    <video controls>
    <source src="data:video/webm;base64,{0}" type="video/webm">
    Your browser does not support the video tag.
    </video>"""
    plt.close(anim._fig)
    if not hasattr(anim, '_encoded_video'):
        with NamedTemporaryFile(suffix='.webm') as f:
            anim.save(f.name, fps=fps, dpi=dpi, writer=writer,
                      extra_args=['-vcodec', 'libvpx'])
            video = open(f.name, "rb").read()
        anim._encoded_video = video.encode("base64")
    return HTML(VIDEO_TAG.format(anim._encoded_video))


class ElasticPSV(WaveFD2D):
    """
    Simulate P and SV waves using the Parsimonious Staggered Grid (PSG) finite
    differences scheme of Luo and Schuster (1990).

    Uses absorbing boundary conditions (Gaussian taper) in the lower, left and
    right boundaries. The top implements the free-surface boundary condition
    of Vidale and Clayton (1986).

    Parameters:

    * pvel: 2D-array (defines shape simulation)
        The p wave velocity
    * svel: 2D-array (defines shape simulation)
        The s wave velocity
    * density: 2D-array (defines shape simulation)
        The density
=======
    @abstractmethod
    def _timestep(self, panels, tm1, t, tp1, iteration):
        pass

    def run(self, iterations):
        """
        Run this simulation given the number of iterations.

        * iterations: int
            number of time step iterations to run
        """
        # Calls the following abstract methods:
        # `_init_cache`, `_expand_cache`, `_init_panels`
        # and `_cache_panels` and  `_time_step`
        nz, nx = self.shape
        dz, dx = self.dz, self.dx
        u = self._init_panels()  # panels must be created first

        # Initialize the cache on the first run
        if self.simsize == 0:
            self._init_cache(iterations)
        else:   # increase cache size by iterations
            self._expand_cache(iterations)

        if self.verbose:
            # The size of the progress status bar
            places = 50
            self.stream.write(''.join(['|', '-'*places, '|', '  0%']))
            self.stream.flush()
            nprinted = 0
            start_time = time.clock()
        for iteration in xrange(iterations):
            t, tm1 = iteration % 2, (iteration + 1) % 2
            tp1 = tm1
            self.it += 1
            self._timestep(u, tm1, t, tp1, self.it)
            self.simsize += 1
            #  won't this make it slower than it should? I/O
            self._cache_panels(u, tp1, self.it, self.simsize)
            # Update the status bar
            if self.verbose:
                percent = int(round(100*(iteration + 1)/iterations))
                n = int(round(0.01*percent*places))
                if n > nprinted:
                    self.stream.write(''.join(['\r|', '#'*n, '-'*(places - n),
                                               '|', '%3d%s' % (percent, '%')]))
                    self.stream.flush()
                    nprinted = n
        # Make sure the progress bar ends in 100 percent
        if self.verbose:
            self.stream.write(''.join(
                ['\r|', '#'*places, '|', '100%',
                 ' Ran {:d} iterations in {:g} seconds.'.format(
                     iterations, time.clock() - start_time)]))
            self.stream.flush()

    def animate(self, every=1, cutoff=None, ax=None, cmap=plt.cm.seismic,
                embed=False, fps=10, dpi=70, writer='avconv', **kwargs):
        """
        Creates a 2D animation from all the simulation iterations
        that has been run.

        * every : int

        * cutoff : int

        * ax : int

        * cmap : int

        * embed:

        """
        if ax is None:
            plt.figure(facecolor='white')
            ax = plt.subplot(111)
            ax.set_xlabel('x')
            ax.set_ylabel('z')
        fig = ax.get_figure()
        nz, nx = self.shape
        # Check the aspect ratio of the plot and adjust figure size to match
        aspect = min(self.shape)/max(self.shape)
        try:
            aspect /= ax.get_aspect()
        except TypeError:
            pass
        if nx > nz:
            width = 10
            height = width*aspect*0.8
        else:
            height = 10
            width = height*aspect*1.5
        fig.set_size_inches(width, height)
        # Separate the arguments for imshow
        imshow_args = dict(cmap=cmap)
        if cutoff is not None:
            imshow_args['vmin'] = -cutoff
            imshow_args['vmax'] = cutoff
        wavefield = ax.imshow(numpy.zeros(self.shape), **imshow_args)
        fig.colorbar(wavefield, pad=0, aspect=30).set_label('Displacement')
        ax.set_title('iteration: 0')
        frames = self.simsize//every

        def plot(i):
            ax.set_title('iteration: {:d}'.format(i*every))
            u = self[i*every]
            wavefield.set_array(u)
            return wavefield
        anim = animation.FuncAnimation(fig, plot, frames=frames, **kwargs)
        if embed:
            return anim_to_html(anim, fps=fps, dpi=dpi, writer=writer)
        else:
            plt.show()
            return anim


class ElasticSH(WaveFD2D):
    """
    Simulate SH waves using the Equivalent Staggered Grid (ESG) finite
    differences scheme of Di Bartolo et al. (2012).

    Uses absorbing boundary conditions (Gaussian taper) in the lower, left and
    right boundaries. The top implements a free-surface boundary condition.

    Parameters:

    * velocity: 2D-array (defines shape simulation)
        The wave velocity at all the grid nodes
    * density: 2D-array
        The medium density
>>>>>>> b8587f2c
    * spacing: (dx, dz)
        space increment for x and z direction
    * cachefile: str
        The hdf5 cachefile file path to store the simulation
    * dt: float
<<<<<<< HEAD
        time increment for simulation (recommended not to set)
=======
        time increment for simulation
>>>>>>> b8587f2c
    * padding : int
        Number of grid nodes to use for the absorbing boundary region
    * taper : float
        The intensity of the Gaussian taper function used for the absorbing
        boundary conditions
    * verbose: bool
        True to show simulation progress bar
<<<<<<< HEAD

    """

    def __init__(self, pvel, svel, density, spacing, cachefile=None, dt=None,
                 padding=50, taper=0.007, verbose=True):
        super(ElasticPSV, self).__init__(cachefile, spacing, pvel.shape, dt,
                                         padding, taper, verbose)
        self.pvel = pvel
        self.svel = svel
        self.density = density
        if self.dt is None:
            self.dt = self.maxdt()
        self.mu = lame_mu(svel, density)
        self.lamb = lame_lamb(pvel, svel, density)
        self.padding = padding
        self.taper = taper
        self.make_free_surface_matrices()

    def maxdt(self):
        nz, nx = self.shape
        return 0.6*maxdt([0, nx*self.dx, 0, nz*self.dz],
                         self.shape, self.pvel.max())

    def add_blast_source(self, position, wavelet):
        nz, nx = self.shape
        i, j = position
        amp = 1/(2**0.5)
        locations = [
            [i - 1,     j,    0,   -1],
            [i + 1,     j,    0,    1],
            [i + 0, j - 1,   -1,    0],
            [i + 0, j + 1,    1,    0],
            [i - 1, j - 1, -amp, -amp],
            [i + 1, j - 1, -amp,  amp],
            [i - 1, j + 1,  amp, -amp],
            [i + 1, j + 1,  amp,  amp],
            ]
        for k, l, xamp, zamp in locations:
            if k >= 0 and k < nz and l >= 0 and l < nx:
                xwav = xamp*wavelet
                zwav = zamp*wavelet
                self.sources.append([[k, l], xwav, zwav])

    def add_point_source(self, position, dip, source):
        """
        Adds a point source to this simulation

        Parameters:

        * position : tuple
            The (x, z) coordinates of the source

        * dip : float
            dip of the source (with respect to the horizontal)
            angle in degrees

        * source : source function
            (see :class:`~fatiando.seismic.wavefd.Ricker` for an example
            source)

        """
        d2r = numpy.pi/180
        xamp = numpy.cos(d2r*dip)
        zamp = numpy.sin(d2r*dip)
        self.sources.append([position, xamp*source, zamp*source])

    def __getitem__(self, args):
        with self._get_cache() as f:
            ux = f['xpanels'][args]
            uz = f['zpanels'][args]
        return [ux, uz]

    def _plot_snapshot(self, frame, **kwargs):
        with h5py.File(self.cachefile) as f:
            ux = f['xpanels'][frame]
            uz = f['zpanels'][frame]
        plottype = kwargs.get('plottype', ['wavefield'])
        nz, nx = self.shape
        mx, mz = nx*self.dx, nz*self.dz
        if 'wavefield' in plottype:
            extent = [0, mx, mz, 0]
            cmap = kwargs.get('cmap', plt.cm.seismic)
            p = numpy.empty(self.shape, dtype=numpy.float)
            s = numpy.empty(self.shape, dtype=numpy.float)
            _xz2ps(ux, uz, p, s, nx, nz, self.dx, self.dz)
            data = p + s
            scale = numpy.abs(data).max()
            vmin = kwargs.get('vmin', -scale)
            vmax = kwargs.get('vmax', scale)
            plt.imshow(data, cmap=cmap, extent=extent, vmin=vmin, vmax=vmax)
            plt.colorbar(pad=0, aspect=30).set_label('Divergence + Curl')
        if 'particles' in plottype:
            every_particle = kwargs.get('every_particle', 5)
            markersize = kwargs.get('markersize', 1)
            scale = kwargs.get('scale', 1)
            xs = numpy.linspace(0, mx, nx)[::every_particle]
            zs = numpy.linspace(0, mz, nz)[::every_particle]
            x, z = numpy.meshgrid(xs, zs)
            x += scale*ux[::every_particle, ::every_particle]
            z += scale*uz[::every_particle, ::every_particle]
            plt.plot(x, z, '.k', markersize=markersize)
        if 'vectors' in plottype:
            every_particle = kwargs.get('every_particle', 5)
            scale = kwargs.get('scale', 1)
            linewidth = kwargs.get('linewidth', 0.1)
            xs = numpy.linspace(0, mx, nx)[::every_particle]
            zs = numpy.linspace(0, mz, nz)[::every_particle]
            x, z = numpy.meshgrid(xs, zs)
            plt.quiver(x, z,
                       ux[::every_particle, ::every_particle],
                       uz[::every_particle, ::every_particle],
                       scale=1/scale, linewidth=linewidth,
                       pivot='tail', angles='xy', scale_units='xy')

    def _init_cache(self, panels, chunks=None, compression='lzf',
                    shuffle=True):
        """
        Init the hdf5 cache file with this simulation parameters

        Parameters:

        * panels:

        *  chunks : HDF5 data set option
            (Tuple) Chunk shape, or True to enable auto-chunking.
        * compression: HDF5 data set option
            (String or int) Compression strategy.  Legal values are 'gzip',
            'szip', 'lzf'.  If an integer in range(10), this indicates gzip
            compression level. Otherwise, an integer indicates the number of a
            dynamically loaded compression filter.
        * shuffle: (bool) HDF5 data set option
            (T/F) Enable shuffle filter.

        """
        nz, nx = self.shape
        if chunks is None:
            chunks = (1, nz//10, nx//10)
        with self._get_cache(mode='w') as f:
            nz, nx = self.shape
            dset = f.create_dataset('xpanels', (panels, nz, nx),
                                    maxshape=(None, nz, nx),
                                    chunks=chunks,
                                    compression=compression,
                                    shuffle=shuffle,
                                    dtype=numpy.float)
            dset.attrs['shape'] = self.shape
            dset.attrs['simsize'] = self.simsize
            dset.attrs['iteration'] = self.it
            dset.attrs['dx'] = self.dx
            dset.attrs['dz'] = self.dz
            dset.attrs['dt'] = self.dt
            dset.attrs['padding'] = self.padding
            dset.attrs['taper'] = self.taper
            f.create_dataset('zpanels', (panels, nz, nx),
                             maxshape=(None, nz, nx),
                             chunks=chunks,
                             compression=compression,
                             shuffle=shuffle,
                             dtype=numpy.float)
            f.create_dataset('pvel', data=self.pvel,
                             chunks=chunks[1:],
                             compression=compression,
                             shuffle=shuffle)
            f.create_dataset('svel', data=self.svel,
                             chunks=chunks[1:],
                             compression=compression,
                             shuffle=shuffle)
            f.create_dataset('density', data=self.density,
                             chunks=chunks[1:],
                             compression=compression,
                             shuffle=shuffle)
            f.create_dataset(
                'sources', data=numpy.void(pickle.dumps(self.sources)))
            dset.attrs['len'] = len(self.sources)

    @staticmethod
    def from_cache(fname, verbose=True):
        """
        Creates a simulation object from a pre-existing HDF5 file

        * fname: str
            HDF5 file path containing a previous simulation stored

        * verbose: bool
            Progress status shown or not
        """
        with h5py.File(fname, 'r') as f:
            pvel = f['pvel']
            svel = f['svel']
            dens = f['density']
            # the first data set contain all the simulation parameters
            panels = f['xpanels']
            dx = panels.attrs['dx']
            dz = panels.attrs['dz']
            dt = panels.attrs['dt']
            padding = panels.attrs['padding']
            taper = panels.attrs['taper']
            sim = ElasticPSV(pvel[:], svel[:], dens[:], (dx, dz), dt=dt,
                             padding=padding, taper=taper, cachefile=fname)
            sim.simsize = panels.attrs['simsize']
            sim.it = panels.attrs['iteration']
            sim.sources = pickle.loads(f['sources'].value.tostring())
        sim.verbose = verbose
        return sim

    def _cache_panels(self, u, tp1, iteration, simul_size):
        """
        Save the last calculated panels and information about it
        in the hdf5 cache file

        Parameters:

        * panels : tuple or variable
            tuple or variable containing all 2D panels needed for
            this simulation
        * tp1 : int
            panel time index
        * iteration:
            iteration number
        * simul_size:
            number of iterations that has been run
        """
        # Save the panel to disk
        with self._get_cache(mode='a') as f:
            ux, uz = u
            xpanels = f['xpanels']
            zpanels = f['zpanels']
            xpanels[simul_size - 1] = ux[tp1]
            zpanels[simul_size - 1] = uz[tp1]
            xpanels.attrs['simsize'] = simul_size
            xpanels.attrs['iteration'] = iteration
            zpanels.attrs['simsize'] = simul_size
            zpanels.attrs['iteration'] = iteration

    def _expand_cache(self, iterations):
        with self._get_cache(mode='a') as f:
            f['xpanels'].resize(self.simsize + iterations, axis=0)
            f['zpanels'].resize(self.simsize + iterations, axis=0)

    def _init_panels(self):
        if self.simsize == 0:
            nz, nx = self.shape
            ux = numpy.zeros((2, nz, nx), dtype=numpy.float)
            uz = numpy.zeros((2, nz, nx), dtype=numpy.float)
        else:
            # Get the last two panels from the cache
            with self._get_cache() as f:
                # Reverse the array because the later time comes first in
                # ux, uz
                # Need to copy them and reorder because the _timestep function
                # takes the whole ux array and complains that it isn't C
                # contiguous
                # Could change the _timestep to pass ux[tp1], etc, like in
                # ElasticSH. That would probably be much better.
                ux = numpy.copy(f['xpanels'][self.simsize - 2: self.simsize]
                                [::-1], order='C')
                uz = numpy.copy(f['zpanels'][self.simsize - 2: self.simsize]
                                [::-1], order='C')
        return [ux, uz]

    def _timestep(self, u, tm1, t, tp1, iteration):
        nz, nx = self.shape
        ux, uz = u
        _step_elastic_psv(ux, uz, tp1, t, tm1, 1, nx - 1,  1, nz - 1,
                          self.dt, self.dx, self.dz,
                          self.mu, self.lamb, self.density)
        _apply_damping(ux[t], nx, nz, self.padding, self.taper)
        _apply_damping(uz[t], nx, nz, self.padding, self.taper)
        # Free-surface boundary conditions
        Mx1, Mx2, Mx3 = self.Mx
        Mz1, Mz2, Mz3 = self.Mz
        ux[tp1, 0, :] = scipy.sparse.linalg.spsolve(
            Mx1, Mx2*ux[tp1, 1, :] + Mx3*uz[tp1, 1, :])
        uz[tp1, 0, :] = scipy.sparse.linalg.spsolve(
            Mz1, Mz2*uz[tp1, 1, :] + Mz3*ux[tp1, 1, :])
        _nonreflexive_psv_boundary_conditions(
            ux, uz, tp1, t, tm1, nx, nz, self.dt, self.dx, self.dz,
            self.mu, self.lamb, self.density)
        _apply_damping(ux[tp1], nx, nz, self.padding, self.taper)
        _apply_damping(uz[tp1], nx, nz, self.padding, self.taper)
        for pos, xsrc, zsrc in self.sources:
            j, i = pos
            ux[tp1, i, j] += xsrc(iteration*self.dt)
            uz[tp1, i, j] += zsrc(iteration*self.dt)

    def make_free_surface_matrices(self):
        # Pre-compute the matrices required for the free-surface BC
        nz, nx = self.shape
        dzdx = 1
        identity = scipy.sparse.identity(nx)
        B = scipy.sparse.eye(nx, nx, k=1) - scipy.sparse.eye(nx, nx, k=-1)
        gamma = scipy.sparse.spdiags(
            self.lamb[0]/(self.lamb[0] + 2*self.mu[0]), [0], nx, nx)
        Mx1 = identity - 0.0625*(dzdx**2)*B*gamma*B
        Mx2 = identity + 0.0625*(dzdx**2)*B*gamma*B
        Mx3 = 0.5*dzdx*B
        Mz1 = identity - 0.0625*(dzdx**2)*gamma*B*B
        Mz2 = identity + 0.0625*(dzdx**2)*gamma*B*B
        Mz3 = 0.5*dzdx*gamma*B
        self.Mx = [Mx1, Mx2, Mx3]
        self.Mz = [Mz1, Mz2, Mz3]

    def animate(self, every=1, plottype=['wavefield'], cutoff=None,
                cmap=plt.cm.seismic, scale=1, every_particle=5,
                ax=None,  interval=100, embed=False, blit=False,
                fps=10, dpi=70, writer='avconv', **kwargs):
        nz, nx = self.shape
        mx, mz = nx*self.dx, nz*self.dz
        if ax is None:
            plt.figure(facecolor='white')
            ax = plt.subplot(111)
            ax.set_xlabel('x')
            ax.set_ylabel('z')
            ax.set_xlim(0, mx)
            ax.set_ylim(0, mz)
            ax.invert_yaxis()
        fig = ax.get_figure()
        wavefield = None
        particles = None
        vectors = None
        if 'wavefield' in plottype:
            extent = [0, mx, mz, 0]
            p = numpy.empty(self.shape, dtype=numpy.float)
            s = numpy.empty(self.shape, dtype=numpy.float)
            imshow_args = dict(cmap=cmap, extent=extent)
            if cutoff is not None:
                imshow_args['vmin'] = -cutoff
                imshow_args['vmax'] = cutoff
            wavefield = ax.imshow(numpy.zeros(self.shape), **imshow_args)
            fig.colorbar(wavefield, pad=0, aspect=30).set_label(
                'Divergence + Curl')
        if 'particles' in plottype or 'vectors' in plottype:
            xs = numpy.linspace(0, mx, nx)[::every_particle]
            zs = numpy.linspace(0, mz, nz)[::every_particle]
            x, z = numpy.meshgrid(xs, zs)
        if 'particles' in plottype:
            markersize = kwargs.get('markersize', 1)
            style = kwargs.get('style', '.k')
            particles, = plt.plot(x.ravel(), z.ravel(), style,
                                  markersize=markersize)
        if 'vectors' in plottype:
            linewidth = kwargs.get('linewidth', 0.1)
            vectors = plt.quiver(x, z, numpy.zeros_like(x),
                                 numpy.zeros_like(z),
                                 scale=1/scale, linewidth=linewidth,
                                 pivot='tail', angles='xy',
                                 scale_units='xy')
        # Check the aspect ratio of the plot and adjust figure size to match
        aspect = min(self.shape)/max(self.shape)
        try:
            aspect /= ax.get_aspect()
        except TypeError:
            pass
        if nx > nz:
            width = 10
            height = width*aspect*0.8
        else:
            height = 8
            width = height*aspect*1.5
        fig.set_size_inches(width, height)

        def plot(i):
            ax.set_title('iteration: {:d}'.format(i*every))
            ux, uz = self[i*every]
            if wavefield is not None:
                _xz2ps(ux, uz, p, s, nx, nz, self.dx, self.dz)
                wavefield.set_array(p + s)
            if particles is not None or vectors is not None:
                ux = ux[::every_particle, ::every_particle]
                uz = uz[::every_particle, ::every_particle]
            if particles is not None:
                particles.set_data(x.ravel() + scale*ux.ravel(),
                                   z.ravel() + scale*uz.ravel())
            if vectors is not None:
                vectors.set_UVC(ux, uz)
            return wavefield, particles, vectors
        frames = self.simsize//every
        anim = animation.FuncAnimation(fig, plot, frames=frames, blit=blit,
                                       interval=interval)
        if embed:
            return anim_to_html(anim, fps=fps, dpi=dpi, writer=writer)
        else:
            plt.show()
            return anim


class Scalar(WaveFD2D):
    r"""
    Simulate scalar waves using an explicit finite differences scheme 4th order
    space.

    The top implements a free-surface boundary condition.
    For the left, right and lower uses boundaries uses
    Transparent condition of Reynolds, A. C. and also absorbing boundary
    conditions (Gaussian taper).

    Parameters:

    * velocity: 2D-array (defines shape simulation)
        The wave velocity at all the grid nodes
=======
    """

    def __init__(self, velocity, density, spacing, cachefile=None, dt=None,
                 padding=50, taper=0.007, verbose=True):
        super(ElasticSH, self).__init__(cachefile, spacing, velocity.shape,
                                        dt, padding, taper, verbose)
        self.density = density
        self.velocity = velocity
        self.mu = lame_mu(velocity, density)
        if self.dt is None:
            self.dt = self.maxdt()

    def __getitem__(self, index):
        """
        Get an iteration of the panels object from the hdf5 cache file.

        Parameters:

        * index: index or slicing
            index for slicing hdf5 data set

        Returns:

        * panels object : 2D panels object at index

        """
        with self._get_cache() as f:
            data = f['panels'][index]
        return data

    @staticmethod
    def from_cache(fname, verbose=True):
        """
        Creates a simulation object from a pre-existing HDF5 file

        * fname: str
            HDF5 file path containing a previous simulation stored

        * verbose: bool
            Progress status shown or not
        """
        with h5py.File(fname, 'r') as f:
            vel = f['velocity']
            dens = f['density']
            panels = f['panels']
            dx = panels.attrs['dx']
            dz = panels.attrs['dz']
            dt = panels.attrs['dt']
            padding = panels.attrs['padding']
            taper = panels.attrs['taper']
            sim = ElasticSH(vel[:], dens[:], (dx, dz), dt=dt, padding=padding,
                            taper=taper, cachefile=fname)
            sim.simsize = panels.attrs['simsize']
            sim.it = panels.attrs['iteration']
            sim.sources = pickle.loads(f['sources'].value.tostring())
        sim.set_verbose(verbose)
        return sim

    def _init_cache(self, npanels, chunks=None,
                    compression='lzf', shuffle=True):
        """
        Init the hdf5 cache file with this simulation parameters

        * npanels: int
            number of 2D panels needed for this simulation run
        *  chunks : HDF5 data set option
            (Tuple) Chunk shape, or True to enable auto-chunking.
        * compression: HDF5 data set option
            (String or int) Compression strategy.  Legal values are 'gzip',
            'szip', 'lzf'.  If an integer in range(10), this indicates gzip
            compression level. Otherwise, an integer indicates the number of a
            dynamically loaded compression filter.
        * shuffle: (bool) HDF5 data set option
            (T/F) Enable shuffle filter.
        """
        nz, nx = self.shape
        if chunks is None:
            chunks = (1, nz//10, nx//10)
        with self._get_cache(mode='w') as f:  # create HDF5 data sets
            nz, nx = self.shape
            dset = f.create_dataset('panels', (npanels, nz, nx),
                                    maxshape=(None, nz, nx),
                                    chunks=chunks,
                                    compression=compression,
                                    shuffle=shuffle,
                                    dtype=numpy.float)
            dset.attrs['shape'] = self.shape
            dset.attrs['simsize'] = self.simsize
            dset.attrs['iteration'] = self.it
            dset.attrs['dx'] = self.dx
            dset.attrs['dz'] = self.dz
            dset.attrs['dt'] = self.dt
            dset.attrs['padding'] = self.padding
            dset.attrs['taper'] = self.taper
            f.create_dataset('velocity', data=self.velocity)
            f.create_dataset('density', data=self.density)
            f.create_dataset(
                'sources', data=numpy.void(pickle.dumps(self.sources)))

    def _expand_cache(self, npanels):
        """
        Expand the hdf5 cache file of this simulation parameters
        for more iterations

        *  npanels: int
            number of 2D panels needed for this simulation run
        """
        with self._get_cache(mode='a') as f:
            cache = f['panels']
            cache.resize(self.simsize + npanels, axis=0)

    def _cache_panels(self, u, tp1, iteration, simul_size):
        """
        Save the last calculated panels and information about it
        in the hdf5 cache file

        Parameters:

        * panels : tuple or variable
            tuple or variable containing all 2D panels needed for
            this simulation
        * tp1 : int
            panel time index
        * iteration:
            iteration number
        * simul_size:
            number of iterations that has been run
        """
        # Save the panel to disk
        with self._get_cache(mode='a') as f:
            cache = f['panels']
            cache[simul_size - 1] = u[tp1]
            cache.attrs['simsize'] = simul_size
            # I need to update the attribute with this iteration number
            # so that simulation runs properly after reloaded from file
            cache.attrs['iteration'] = iteration

    def _init_panels(self):
        """
        Start the simulation panels used for finite difference solution.
        Keep consistency of simulations if loaded from file.

        Returns:

        * return:
            panels object

        """
        # If this is the first run, start with zeros, else, get the last two
        # panels from the cache so that the simulation can be resumed
        if self.simsize == 0:
            nz, nx = self.shape
            u = numpy.zeros((2, nz, nx), dtype=numpy.float)
        else:
            with self._get_cache() as f:
                cache = f['panels']
                u = cache[self.simsize - 2: self.simsize][::-1]
        return u

    def add_point_source(self, position, wavelet):
        """"
        Adds a point source to this simulation

        Parameters:

        * position : tuple
            The (x, z) coordinates of the source
        * source : source function
            (see :class:`~fatiando.seismic.wavefd.Ricker` for an
            example source)

        """
        self.sources.append([position, wavelet])

    def _timestep(self, u, tm1, t, tp1, iteration):
        nz, nx = self.shape
        _step_elastic_sh(u[tp1], u[t], u[tm1], 3, nx - 3, 3, nz - 3,
                         self.dt, self.dx, self.dz, self.mu, self.density)
        _apply_damping(u[t], nx, nz, self.padding, self.taper)
        _nonreflexive_sh_boundary_conditions(u[tp1], u[t], nx, nz, self.dt,
                                             self.dx, self.dz,
                                             self.mu, self.density)
        _apply_damping(u[tp1], nx, nz, self.padding, self.taper)
        for pos, src in self.sources:
            j, i = pos
            u[tp1, i, j] += src(iteration*self.dt)

    def _plot_snapshot(self, frame, **kwargs):
        with h5py.File(self.cachefile) as f:
            data = f['panels'][frame]
        scale = numpy.abs(data).max()
        nz, nx = self.shape
        dx, dz = nx*self.dx, nz*self.dz
        if 'extent' not in kwargs:
            kwargs['extent'] = [0, dx, dz, 0]
        if 'cmap' not in kwargs:
            kwargs['cmap'] = plt.cm.seismic
        plt.imshow(data, vmin=-scale, vmax=scale, **kwargs)
        plt.colorbar(pad=0, aspect=30).set_label('Displacement')

    def maxdt(self):
        nz, nx = self.shape
        return 0.6*maxdt([0, nx*self.dx, 0, nz*self.dz],
                         self.shape, self.velocity.max())


def anim_to_html(anim, fps=6, dpi=30, writer='avconv'):
    """
    Convert a matplotlib animation object to a video embedded in an HTML
    <video> tag.

    Uses avconv (default) or ffmpeg.

    Returns an IPython.display.HTML object for embedding in the notebook.

    Adapted from `the yt project docs
    <http://yt-project.org/doc/cookbook/embedded_webm_animation.html>`__.
    """
    VIDEO_TAG = """
    <video controls>
    <source src="data:video/webm;base64,{0}" type="video/webm">
    Your browser does not support the video tag.
    </video>"""
    plt.close(anim._fig)
    if not hasattr(anim, '_encoded_video'):
        with NamedTemporaryFile(suffix='.webm') as f:
            anim.save(f.name, fps=fps, dpi=dpi, writer=writer,
                      extra_args=['-vcodec', 'libvpx'])
            video = open(f.name, "rb").read()
        anim._encoded_video = video.encode("base64")
    return HTML(VIDEO_TAG.format(anim._encoded_video))


class ElasticPSV(WaveFD2D):
    """
    Simulate P and SV waves using the Parsimonious Staggered Grid (PSG) finite
    differences scheme of Luo and Schuster (1990).

    Uses absorbing boundary conditions (Gaussian taper) in the lower, left and
    right boundaries. The top implements the free-surface boundary condition
    of Vidale and Clayton (1986).

    Parameters:

    * pvel: 2D-array (defines shape simulation)
        The p wave velocity
    * svel: 2D-array (defines shape simulation)
        The s wave velocity
    * density: 2D-array (defines shape simulation)
        The density
>>>>>>> b8587f2c
    * spacing: (dx, dz)
        space increment for x and z direction
    * cachefile: str
        The hdf5 cachefile file path to store the simulation
    * dt: float
        time increment for simulation (recommended not to set)
    * padding : int
        Number of grid nodes to use for the absorbing boundary region
    * taper : float
        The intensity of the Gaussian taper function used for the absorbing
        boundary conditions
    * verbose: bool
        True to show simulation progress bar

<<<<<<< HEAD
    References:

    * Boundary conditions for numerical solution of wave propagation problems
    Geophysics p 1099-1110 - 1978

    TODO: fix boundaries and padding indexes. The way it is implemented
    nz looses 2 index values due 4 order space differences. So
    you can not access sim[:, 0, 5] as a seismogram at z=0 since z=0
    is not stored is just a boundary condition.
=======
>>>>>>> b8587f2c
    """
    def __init__(self, velocity, spacing, cachefile=None, dt=None,
                 padding=50, taper=0.004, verbose=True):
        super(Scalar, self).__init__(cachefile, spacing, velocity.shape, dt,
                                     padding, taper, verbose)
        self.velocity = velocity
        if self.dt is None:
            self.dt = self.maxdt()

<<<<<<< HEAD
    def maxdt(self):
        r"""
        Calculate the maximum time step that can be used in the
        FD scalar simulation with 4th order space 1st time backward.

=======
    def     __init__(self, pvel, svel, density, spacing, cachefile=None, dt=None,
                 padding=50, taper=0.007, verbose=True):
        super(ElasticPSV, self).__init__(cachefile, spacing, pvel.shape, dt,
                                         padding, taper, verbose)
        self.pvel = pvel
        self.svel = svel
        self.density = density
        if self.dt is None:
            self.dt = self.maxdt()
        self.mu = lame_mu(svel, density)
        self.lamb = lame_lamb(pvel, svel, density)
        self.padding = padding
        self.taper = taper
        self.make_free_surface_matrices()

    def maxdt(self):
        nz, nx = self.shape
        return 0.6*maxdt([0, nx*self.dx, 0, nz*self.dz],
                         self.shape, self.pvel.max())

    def add_blast_source(self, position, source):
        """
        Adds a point source to this simulation

        Parameters:

        * position : tuple
            The (x, z) coordinates of the source

        * source : source function
            (see :class:`~fatiando.seismic.wavefd.Ricker` for an example
            source)

        """
        nz, nx = self.shape
        i, j = position
        amp = 1/(2**0.5)
        locations = [
            [i - 1,     j,    0,   -1],
            [i + 1,     j,    0,    1],
            [i    , j - 1,   -1,    0],
            [i    , j + 1,    1,    0],
            [i - 1, j - 1, -amp, -amp],
            [i + 1, j - 1, -amp,  amp],
            [i - 1, j + 1,  amp, -amp],
            [i + 1, j + 1,  amp,  amp],
            ]
        for k, l, xamp, zamp in locations:
            if k >= 0 and k < nz and l >= 0 and l < nx:
                xwav = xamp*source
                zwav = zamp*source
                self.sources.append([[k, l], xwav, zwav])

    def add_point_source(self, position, dip, source):
        """
        Adds a point source to this simulation

        Parameters:

        * position : tuple
            The (x, z) coordinates of the source

        * dip : float
            dip of the source (with respect to the horizontal)
            angle in degrees

        * source : source function
            (see :class:`~fatiando.seismic.wavefd.Ricker` for an example
            source)

        """
        d2r = numpy.pi/180
        xamp = numpy.cos(d2r*dip)
        zamp = numpy.sin(d2r*dip)
        self.sources.append([position, xamp*source, zamp*source])

    def __getitem__(self, args):
        with self._get_cache() as f:
            ux = f['xpanels'][args]
            uz = f['zpanels'][args]
        return [ux, uz]

    def _plot_snapshot(self, frame, **kwargs):
        with h5py.File(self.cachefile) as f:
            ux = f['xpanels'][frame]
            uz = f['zpanels'][frame]
        plottype = kwargs.get('plottype', ['wavefield'])
        nz, nx = self.shape
        mx, mz = nx*self.dx, nz*self.dz
        if 'wavefield' in plottype:
            extent = [0, mx, mz, 0]
            cmap = kwargs.get('cmap', plt.cm.seismic)
            p = numpy.empty(self.shape, dtype=numpy.float)
            s = numpy.empty(self.shape, dtype=numpy.float)
            _xz2ps(ux, uz, p, s, nx, nz, self.dx, self.dz)
            data = p + s
            scale = numpy.abs(data).max()
            vmin = kwargs.get('vmin', -scale)
            vmax = kwargs.get('vmax', scale)
            plt.imshow(data, cmap=cmap, extent=extent, vmin=vmin, vmax=vmax)
            plt.colorbar(pad=0, aspect=30).set_label('Divergence + Curl')
        if 'particles' in plottype:
            every_particle = kwargs.get('every_particle', 5)
            markersize = kwargs.get('markersize', 1)
            scale = kwargs.get('scale', 1)
            xs = numpy.linspace(0, mx, nx)[::every_particle]
            zs = numpy.linspace(0, mz, nz)[::every_particle]
            x, z = numpy.meshgrid(xs, zs)
            x += scale*ux[::every_particle, ::every_particle]
            z += scale*uz[::every_particle, ::every_particle]
            plt.plot(x, z, '.k', markersize=markersize)
        if 'vectors' in plottype:
            every_particle = kwargs.get('every_particle', 5)
            scale = kwargs.get('scale', 1)
            linewidth = kwargs.get('linewidth', 0.1)
            xs = numpy.linspace(0, mx, nx)[::every_particle]
            zs = numpy.linspace(0, mz, nz)[::every_particle]
            x, z = numpy.meshgrid(xs, zs)
            plt.quiver(x, z,
                       ux[::every_particle, ::every_particle],
                       uz[::every_particle, ::every_particle],
                       scale=1/scale, linewidth=linewidth,
                       pivot='tail', angles='xy', scale_units='xy')

    def _init_cache(self, panels, chunks=None, compression='lzf',
                    shuffle=True):
        """
        Init the hdf5 cache file with this simulation parameters

        Parameters:

        * panels:

        *  chunks : HDF5 data set option
            (Tuple) Chunk shape, or True to enable auto-chunking.
        * compression: HDF5 data set option
            (String or int) Compression strategy.  Legal values are 'gzip',
            'szip', 'lzf'.  If an integer in range(10), this indicates gzip
            compression level. Otherwise, an integer indicates the number of a
            dynamically loaded compression filter.
        * shuffle: (bool) HDF5 data set option
            (T/F) Enable shuffle filter.

        """
        nz, nx = self.shape
        if chunks is None:
            chunks = (1, nz//10, nx//10)
        with self._get_cache(mode='w') as f:
            nz, nx = self.shape
            dset = f.create_dataset('xpanels', (panels, nz, nx),
                                    maxshape=(None, nz, nx),
                                    chunks=chunks,
                                    compression=compression,
                                    shuffle=shuffle,
                                    dtype=numpy.float)
            dset.attrs['shape'] = self.shape
            dset.attrs['simsize'] = self.simsize
            dset.attrs['iteration'] = self.it
            dset.attrs['dx'] = self.dx
            dset.attrs['dz'] = self.dz
            dset.attrs['dt'] = self.dt
            dset.attrs['padding'] = self.padding
            dset.attrs['taper'] = self.taper
            f.create_dataset('zpanels', (panels, nz, nx),
                             maxshape=(None, nz, nx),
                             chunks=chunks,
                             compression=compression,
                             shuffle=shuffle,
                             dtype=numpy.float)
            f.create_dataset('pvel', data=self.pvel,
                             chunks=chunks[1:],
                             compression=compression,
                             shuffle=shuffle)
            f.create_dataset('svel', data=self.svel,
                             chunks=chunks[1:],
                             compression=compression,
                             shuffle=shuffle)
            f.create_dataset('density', data=self.density,
                             chunks=chunks[1:],
                             compression=compression,
                             shuffle=shuffle)
            f.create_dataset(
                'sources', data=numpy.void(pickle.dumps(self.sources)))
            dset.attrs['len'] = len(self.sources)

    @staticmethod
    def from_cache(fname, verbose=True):
        """
        Creates a simulation object from a pre-existing HDF5 file

        * fname: str
            HDF5 file path containing a previous simulation stored

        * verbose: bool
            Progress status shown or not

        """
        with h5py.File(fname, 'r') as f:
            pvel = f['pvel']
            svel = f['svel']
            dens = f['density']
            # the first data set contain all the simulation parameters
            panels = f['xpanels']
            dx = panels.attrs['dx']
            dz = panels.attrs['dz']
            dt = panels.attrs['dt']
            padding = panels.attrs['padding']
            taper = panels.attrs['taper']
            sim = ElasticPSV(pvel[:], svel[:], dens[:], (dx, dz), dt=dt,
                             padding=padding, taper=taper, cachefile=fname)
            sim.simsize = panels.attrs['simsize']
            sim.it = panels.attrs['iteration']
            sim.sources = pickle.loads(f['sources'].value.tostring())
        sim.verbose = verbose
        return sim

    def _cache_panels(self, u, tp1, iteration, simul_size):
        """
        Save the last calculated panels and information about it
        in the hdf5 cache file

        Parameters:

        * panels : tuple or variable
            tuple or variable containing all 2D panels needed for
            this simulation
        * tp1 : int
            panel time index
        * iteration:
            iteration number
        * simul_size:
            number of iterations that has been run
        """
        # Save the panel to disk
        with self._get_cache(mode='a') as f:
            ux, uz = u
            xpanels = f['xpanels']
            zpanels = f['zpanels']
            xpanels[simul_size - 1] = ux[tp1]
            zpanels[simul_size - 1] = uz[tp1]
            xpanels.attrs['simsize'] = simul_size
            xpanels.attrs['iteration'] = iteration
            zpanels.attrs['simsize'] = simul_size
            zpanels.attrs['iteration'] = iteration

    def _expand_cache(self, iterations):
        with self._get_cache(mode='a') as f:
            f['xpanels'].resize(self.simsize + iterations, axis=0)
            f['zpanels'].resize(self.simsize + iterations, axis=0)

    def _init_panels(self):
        if self.simsize == 0:
            nz, nx = self.shape
            ux = numpy.zeros((2, nz, nx), dtype=numpy.float)
            uz = numpy.zeros((2, nz, nx), dtype=numpy.float)
        else:
            # Get the last two panels from the cache
            with self._get_cache() as f:
                # Reverse the array because the later time comes first in
                # ux, uz
                # Need to copy them and reorder because the _timestep function
                # takes the whole ux array and complains that it isn't C
                # contiguous
                # Could change the _timestep to pass ux[tp1], etc, like in
                # ElasticSH. That would probably be much better.
                ux = numpy.copy(f['xpanels'][self.simsize - 2: self.simsize]
                                [::-1], order='C')
                uz = numpy.copy(f['zpanels'][self.simsize - 2: self.simsize]
                                [::-1], order='C')
        return [ux, uz]

    def _timestep(self, u, tm1, t, tp1, iteration):
        nz, nx = self.shape
        ux, uz = u
        _step_elastic_psv(ux, uz, tp1, t, tm1, 1, nx - 1,  1, nz - 1,
                          self.dt, self.dx, self.dz,
                          self.mu, self.lamb, self.density)
        _apply_damping(ux[t], nx, nz, self.padding, self.taper)
        _apply_damping(uz[t], nx, nz, self.padding, self.taper)
        # Free-surface boundary conditions
        Mx1, Mx2, Mx3 = self.Mx
        Mz1, Mz2, Mz3 = self.Mz
        ux[tp1, 0, :] = scipy.sparse.linalg.spsolve(
            Mx1, Mx2*ux[tp1, 1, :] + Mx3*uz[tp1, 1, :])
        uz[tp1, 0, :] = scipy.sparse.linalg.spsolve(
            Mz1, Mz2*uz[tp1, 1, :] + Mz3*ux[tp1, 1, :])
        _nonreflexive_psv_boundary_conditions(
            ux, uz, tp1, t, tm1, nx, nz, self.dt, self.dx, self.dz,
            self.mu, self.lamb, self.density)
        _apply_damping(ux[tp1], nx, nz, self.padding, self.taper)
        _apply_damping(uz[tp1], nx, nz, self.padding, self.taper)
        for pos, xsrc, zsrc in self.sources:
            j, i = pos
            ux[tp1, i, j] += xsrc(iteration*self.dt)
            uz[tp1, i, j] += zsrc(iteration*self.dt)

    def make_free_surface_matrices(self):
        # Pre-compute the matrices required for the free-surface BC
        nz, nx = self.shape
        dzdx = 1
        identity = scipy.sparse.identity(nx)
        B = scipy.sparse.eye(nx, nx, k=1) - scipy.sparse.eye(nx, nx, k=-1)
        gamma = scipy.sparse.spdiags(
            self.lamb[0]/(self.lamb[0] + 2*self.mu[0]), [0], nx, nx)
        Mx1 = identity - 0.0625*(dzdx**2)*B*gamma*B
        Mx2 = identity + 0.0625*(dzdx**2)*B*gamma*B
        Mx3 = 0.5*dzdx*B
        Mz1 = identity - 0.0625*(dzdx**2)*gamma*B*B
        Mz2 = identity + 0.0625*(dzdx**2)*gamma*B*B
        Mz3 = 0.5*dzdx*gamma*B
        self.Mx = [Mx1, Mx2, Mx3]
        self.Mz = [Mz1, Mz2, Mz3]

    def animate(self, every=1, plottype=['wavefield'], cutoff=None,
                cmap=plt.cm.seismic, scale=1, every_particle=5,
                ax=None,  interval=100, embed=False, blit=False,
                fps=10, dpi=70, writer='avconv', **kwargs):
        nz, nx = self.shape
        mx, mz = nx*self.dx, nz*self.dz
        if ax is None:
            plt.figure(facecolor='white')
            ax = plt.subplot(111)
            ax.set_xlabel('x')
            ax.set_ylabel('z')
            ax.set_xlim(0, mx)
            ax.set_ylim(0, mz)
            ax.invert_yaxis()
        fig = ax.get_figure()
        wavefield = None
        particles = None
        vectors = None
        if 'wavefield' in plottype:
            extent = [0, mx, mz, 0]
            p = numpy.empty(self.shape, dtype=numpy.float)
            s = numpy.empty(self.shape, dtype=numpy.float)
            imshow_args = dict(cmap=cmap, extent=extent)
            if cutoff is not None:
                imshow_args['vmin'] = -cutoff
                imshow_args['vmax'] = cutoff
            wavefield = ax.imshow(numpy.zeros(self.shape), **imshow_args)
            fig.colorbar(wavefield, pad=0, aspect=30).set_label(
                'Divergence + Curl')
        if 'particles' in plottype or 'vectors' in plottype:
            xs = numpy.linspace(0, mx, nx)[::every_particle]
            zs = numpy.linspace(0, mz, nz)[::every_particle]
            x, z = numpy.meshgrid(xs, zs)
        if 'particles' in plottype:
            markersize = kwargs.get('markersize', 1)
            style = kwargs.get('style', '.k')
            particles, = plt.plot(x.ravel(), z.ravel(), style,
                                  markersize=markersize)
        if 'vectors' in plottype:
            linewidth = kwargs.get('linewidth', 0.1)
            vectors = plt.quiver(x, z, numpy.zeros_like(x),
                                 numpy.zeros_like(z),
                                 scale=1/scale, linewidth=linewidth,
                                 pivot='tail', angles='xy',
                                 scale_units='xy')
        # Check the aspect ratio of the plot and adjust figure size to match
        aspect = min(self.shape)/max(self.shape)
        try:
            aspect /= ax.get_aspect()
        except TypeError:
            pass
        if nx > nz:
            width = 10
            height = width*aspect*0.8
        else:
            height = 8
            width = height*aspect*1.5
        fig.set_size_inches(width, height)

        def plot(i):
            ax.set_title('iteration: {:d}'.format(i*every))
            ux, uz = self[i*every]
            if wavefield is not None:
                _xz2ps(ux, uz, p, s, nx, nz, self.dx, self.dz)
                wavefield.set_array(p + s)
            if particles is not None or vectors is not None:
                ux = ux[::every_particle, ::every_particle]
                uz = uz[::every_particle, ::every_particle]
            if particles is not None:
                particles.set_data(x.ravel() + scale*ux.ravel(),
                                   z.ravel() + scale*uz.ravel())
            if vectors is not None:
                vectors.set_UVC(ux, uz)
            return wavefield, particles, vectors

        frames = self.simsize//every
        anim = animation.FuncAnimation(fig, plot, frames=frames, blit=blit,
                                       interval=interval)
        if embed:
            return anim_to_html(anim, fps=fps, dpi=dpi, writer=writer)
        else:
            plt.show()
            return anim


class Scalar(WaveFD2D):
    r"""
    Simulate scalar waves using an explicit finite differences scheme 4th order
    space. Space increment must be equal in x and z.

    Parameters:

    * velocity: 2D-array (defines shape simulation)
        The wave velocity at all the grid nodes
    * spacing: (dx, dz)
        space increment for x and z direction
    * cachefile: str
        The hdf5 cachefile file path to store the simulation
    * dt: float
        time increment for simulation (recommended not to set)
    * padding : int
        Number of grid nodes to use for the absorbing boundary region
    * taper : float
        The intensity of the Gaussian taper function used for the absorbing
        boundary conditions
    * verbose: bool
        True to show simulation progress bar

    """

    def __init__(self, velocity, spacing, cachefile=None, dt=None,
                 padding=50, taper=0.007, verbose=True):
        super(Scalar, self).__init__(cachefile, spacing, velocity.shape, dt,
                                     padding, taper, verbose)
        self.velocity = velocity
        if self.dt is None:
            self.dt = self.maxdt()

    def maxdt(self):
        r"""
        Calculate the maximum time step that can be used in the
        FD scalar simulation with 4th order space 1st time backward.

>>>>>>> b8587f2c
        References

        Alford R.M., Kelly K.R., Boore D.M. (1974) Accuracy of
        finite-difference modeling of the acoustic wave equation
        Geophysics, 39 (6), P. 834-842

        Chen, Jing-Bo (2011) A stability formula for Lax-Wendroff methods
        with fourth-order in time and general-order in space for
        the scalar wave equation Geophysics, v. 76, p. T37-T42

        Convergence

        .. math::

             \Delta t \leq \frac{2 \Delta s}{ V \sqrt{\sum_{a=-N}^{N}
             (|w_a^1| + |w_a^2|)}}
             = \frac{ \Delta s \sqrt{3}}{ V_{max} \sqrt{8}}

        Where w_a are the centered differences weights

        Returns:

        * maxdt : float
            The maximum time step

        """
        min_spacing = min(self.dx, self.dz)
        maxvel = numpy.max(self.velocity)
        factor = numpy.sqrt(3. / 8.)
        factor -= factor / 100.  # 1% smaller to guarantee criteria
        # the closer to stability criteria the better the convergence
        return factor * min_spacing / maxvel

    def __getitem__(self, index):
        """
        Get an iteration or array slicing of simulation.
        The simulation is stored in hdf5 file as a 3D array with
        shape (`simsize`, nz, nx) where `simsize` is the last
        iteration that has been run.

        Parameters:

        * index: int or array slicing
            simulation iteration index or
            slicing over simulation

        Returns:

        * 3D array
            two 2D simulation panels shape (`simsize`, nz, nx)
        """
        with self._get_cache() as f:
            data = f['panels'][index]
        return data

    def add_point_source(self, position, wavelet):
        """"
        Adds a point source to this simulation.

        Parameters:

        * position : tuple
            The (x, z) coordinates of the source
        * source : source function
            (see :class:`~fatiando.seismic.wavefd.Ricker` for
            an example source)

        """
        self.sources.append([position, wavelet])

    def _init_cache(self, npanels, chunks=None, compression='lzf',
                    shuffle=True):
        """
        Initiate the hdf5 cache file with this simulation parameters
        (only called by run)

        Parameters:

        * npanels: int
            number of 2D panels needed for storing this simulation run
        * chunks : HDF5 data set option (Tuple)
            Chunk shape, or True to enable auto-chunking.
        * compression: HDF5 data set option (String or int)
            Compression strategy.  Legal values are 'gzip',
            'szip', 'lzf'.  If an integer in range(10), this indicates gzip
            compression level. Otherwise, an integer indicates the number of a
            dynamically loaded compression filter.
        * shuffle: HDF5 data set option (bool)
            Enable shuffle filter.
        """
        nz, nx = self.shape
        if chunks is None:
            chunks = (1, nz//10, nx//10)
        with self._get_cache(mode='w') as f:  # create HDF5 data sets
            nz, nx = self.shape
            pad = self.padding
            dset = f.create_dataset('panels', (npanels, nz, nx),
                                    maxshape=(None, nz, nx),
                                    chunks=chunks,
                                    compression=compression,
                                    shuffle=shuffle,
                                    dtype=numpy.float)
            dset.attrs['shape'] = self.shape
            # simsize stores the total size of this simulation
            # after some or many runs
            dset.attrs['simsize'] = self.simsize
            # it is the `run` iteration time step indexer
            dset.attrs['iteration'] = self.it
            dset.attrs['dx'] = self.dx
            dset.attrs['dz'] = self.dz
            dset.attrs['dt'] = self.dt
            dset.attrs['padding'] = self.padding
            dset.attrs['taper'] = self.taper
            f.create_dataset('velocity', data=self.velocity[:-pad, pad:-pad])
            f.create_dataset(
                'sources', data=numpy.void(pickle.dumps(self.sources)))

    @staticmethod
    def from_cache(fname, verbose=True):
        """
        Creates a simulation object from a pre-existing HDF5 file

        Parameters

        * fname: str
            HDF5 file path containing a previous simulation stored

        * verbose: bool
            Progress status shown or not

        Returns:

        * from_cache: object
            a new :class:`~fatiando.seismic.wavefd.Scalar` with
            the simulation previously stored

        """
        with h5py.File(fname, 'r') as f:
            vel = f['velocity']
            panels = f['panels']
            dx = panels.attrs['dx']
            dz = panels.attrs['dz']
            dt = panels.attrs['dt']
            padding = panels.attrs['padding']
            taper = panels.attrs['taper']
            # created from velocity so it has the shape without padding
            sim = Scalar(vel[:], (dx, dz), dt=dt, padding=padding,
                         taper=taper, cachefile=fname)
            sim.simsize = panels.attrs['simsize']
            sim.it = panels.attrs['iteration']
            sim.sources = pickle.loads(f['sources'].value.tostring())
        sim.set_verbose(verbose)
        return sim

    def _expand_cache(self, npanels):
        """
        Expand the hdf5 cache file of this simulation parameters
        for more iterations.
        (only called by run)

        Parameters:

        *  npanels: int
            number of additional 2D panels needed for a simulation run
        """
        with self._get_cache(mode='a') as f:
            cache = f['panels']
            cache.resize(self.simsize + npanels, axis=0)

    def _cache_panels(self, u, tp1, iteration, simul_size):
        """
        Save the last calculated time step panels and information about it
        in the hdf5 cache file
        (only called by run)

        Parameters:

        * u : 3D array
            two 2D simulation panels shape (2, nz+pad, nx+2pad)
        * tp1 : int
            panel time index
        * iteration:
            iteration time step number
        * simul_size:
            number of iterations that has been run
        """
        # Save the panel to disk
        pad = self.padding
        with self._get_cache(mode='a') as f:
            cache = f['panels']
            cache[simul_size - 1] = u[tp1, :-pad, pad:-pad]
            cache.attrs['simsize'] = simul_size  # total iterations ran
            cache.attrs['iteration'] = iteration
            cache.attrs['iteration'] = iteration

    def _init_panels(self):
        """
        Initiate the simulation panels used for finite differences solution.
        Keep consistency of simulation if loaded from file.
        (only called by run)

        Returns:

        * _init_panels: 3D array
            two 2D simulation panels shape (2, nz+pad, nx+2pad)

        """
        # If this is the first run, start with zeros, else, get the last two
        # panels from the cache so that the simulation can be resumed
        nz, nx = self.shape  # self.shape is not changed
        pad = self.padding
        # Add some padding to x and z. The padding region is where
        # the wave is absorbed
        nx += 2 * pad
        nz += pad  # free up
        if self.simsize == 0:
            # Pack the particle position u at 2 different times in one 3d array
            # u[0] = u(t-1)
            # u[1] = u(t)
            # The next time step overwrites the t-1 panel
            u = numpy.zeros((2, nz, nx), dtype=numpy.float)
        else:  # came from cache or another run
            with self._get_cache() as f:
                cache = f['panels']
                # 0 and 1 invert
                u = cache[self.simsize - 2: self.simsize][::-1]
                # u was saved with just the unpad region
                u_ = numpy.zeros((2, nz, nx), dtype=numpy.float)
                u_[:, :-pad, pad:-pad] += u
                u = u_
        # Pad the velocity if needed
        if self.velocity.shape != (nz, nx):
            self.velocity = _add_pad(self.velocity, pad, (nz, nx))
        return u

    def _timestep(self, u, tm1, t, tp1, iteration):
        """
        Performs a single step on time (finite differences solution)
        (only called by run)

        Parameters:

        * u: 3D array
            two 2D simulation panels shape (2, nz+pad, nx+2pad)
        * tm1: int
            panel index (t minus 1)
            (to avoid copying between 2D arrays)
        * t: int
            panel index (t)
            (to avoid copying between 2D arrays)
        * tp1: int
            panel index (t plus 1)
            (to avoid copying between 2D arrays)
        * iteration: int
            iteration time step of this simulation
        """

        nz, nx = self.shape
        # due dump regions
        nz += self.padding
        nx += self.padding*2
<<<<<<< HEAD
        # apply reynolds 1D for 4th order space 2nd time
        _nonreflexive_scalar_boundary_conditions(
            u[tp1], u[t], u[tm1], self.velocity, self.dt, self.dx,
            self.dz, nx, nz)
        # Damp the regions in the padding to make waves go to infinity
        # apply dumping in everything to be consistent with
        # nonreflexive boundary conditions
        _apply_damping(u[tm1], nx, nz, self.padding, self.taper)
        _apply_damping(u[t], nx, nz, self.padding, self.taper)
        # finally make the step
        _step_scalar(u[tp1], u[t], u[tm1], 2, nx - 2, 2, nz - 2,
                     self.dt, self.dx, self.dz, self.velocity)
=======
        ds = self.dx  # increment equal
        _step_scalar(u[tp1], u[t], u[tm1], 2, nx - 2, 2, nz - 2,
                     self.dt, ds, self.velocity)
        # forth order +2-2 indexes needed
        # Damp the regions in the padding to make waves go to infinity
        _apply_damping(u[t], nx, nz, self.padding, self.taper)
        # not PML yet or anything similar
        _reflexive_scalar_boundary_conditions(u[tp1], nx, nz)
        # Damp the regions in the padding to make waves go to infinity
        _apply_damping(u[tp1], nx, nz, self.padding, self.taper)
>>>>>>> b8587f2c
        for pos, src in self.sources:
            j, i = pos
            u[tp1, i, j + self.padding] += src(iteration*self.dt)

    def _plot_snapshot(self, frame, **kwargs):
        """
        Plots the 2D wavefield at an iteration time index using imshow.

        Parameters:

        frame: int
            time step iteration index smaller than `simsize`
        """
        if 'vmin' or 'vmax' not in kwargs:
            data = self.__getitem__(frame)
            scale = numpy.abs(data).max()
            kwargs['vmin'] = -scale
            kwargs['vmax'] = scale
        if 'extent' not in kwargs:
            nz, nx = self.shape
            dx, dz = nx*self.dx, nz*self.dz
            kwargs['extent'] = [0, dx, dz, 0]
        if 'cmap' not in kwargs:
            kwargs['cmap'] = plt.cm.seismic
        plt.imshow(data, **kwargs)
        plt.colorbar(pad=0, aspect=30).set_label('Displacement')
<<<<<<< HEAD

# class MexHatSource(object):
#
#     r"""
#     A wave source that vibrates as a Mexican hat (Ricker) wavelet.
#
#     .. math::
#
#         \psi(t) = A(1 - 2 \pi^2 f^2 t^2)exp(-\pi^2 f^2 t^2)
#
#     Parameters:
#
#     * x, z : float
#         The x, z coordinates of the source
#     * area : [xmin, xmax, zmin, zmax]
#         The area bounding the finite difference simulation
#     * shape : (nz, nx)
#         The number of nodes in the finite difference grid
#     * amp : float
#         The amplitude of the source (:math:`A`)
#     * frequency : float
#         The peak frequency of the wavelet
#     * delay : float
#         The delay before the source starts
#
#         .. note:: If you want the source to start with amplitude close to 0,
#             use ``delay = 3.5/frequency``.
#
#     """
#
#     def __init__(self, x, z, area, shape, amp, frequency, delay=0):
#         nz, nx = shape
#         dz, dx = sum(area[2:]) / (nz - 1), sum(area[:2]) / (nx - 1)
#         self.i = int(round((z - area[2]) / dz))
#         self.j = int(round((x - area[0]) / dx))
#         self.x, self.z = x, z
#         self.amp = amp
#         self.frequency = frequency
#         self.f2 = frequency ** 2
#         self.delay = delay
#
#     def __call__(self, time):
#         t2 = (time - self.delay) ** 2
#         pi2 = numpy.pi ** 2
#         psi = self.amp * (1 - 2 * pi2 * self.f2 * t2) * \
#             numpy.exp(-pi2 * self.f2 * t2)
#         return psi
#
#     def coords(self):
#         """
#         Get the x, z coordinates of the source.
#
#         Returns:
#
#         * (x, z) : tuple
#             The x, z coordinates
#
#         """
#         return (self.x, self.z)
#
#     def indexes(self):
#         """
#         Get the i,j coordinates of the source in the finite difference grid.
#
#         Returns:
#
#         * (i,j) : tuple
#             The i,j coordinates
#
#         """
#         return (self.i, self.j)


# def blast_source(x, z, area, shape, amp, frequency, delay=0,
#                  sourcetype=MexHatSource):
#     """
#     Uses several MexHatSources to create a blast source that pushes in all
#     directions.
#
#     Parameters:
#
#     * x, z : float
#         The x, z coordinates of the source
#     * area : [xmin, xmax, zmin, zmax]
#         The area bounding the finite difference simulation
#     * shape : (nz, nx)
#         The number of nodes in the finite difference grid
#     * amp : float
#         The amplitude of the source
#     * frequency : float
#         The frequency of the source
#     * delay : float
#         The delay before the source starts
#     * sourcetype : source class
#         The type of source to use, like
#         :class:`~fatiando.seismic.wavefd.MexHatSource`.
#
#     Returns:
#
#     * [xsources, zsources]
#         Lists of sources for x- and z-displacements
#
#     """
#     nz, nx = shape
#     xsources, zsources = [], []
#     center = sourcetype(x, z, area, shape, amp, frequency, delay)
#     i, j = center.indexes()
#     tmp = numpy.sqrt(2)
#     locations = [[i - 1, j - 1, -amp, -amp],
#                  [i - 1, j, 0, -tmp * amp],
#                  [i - 1, j + 1, amp, -amp],
#                  [i, j - 1, -tmp * amp, 0],
#                  [i, j + 1, tmp * amp, 0],
#                  [i + 1, j - 1, -amp, amp],
#                  [i + 1, j, 0, tmp * amp],
#                  [i + 1, j + 1, amp, amp]]
#     locations = [[i, j, xamp, zamp] for i, j, xamp, zamp in locations
#                  if i >= 0 and i < nz and j >= 0 and j < nx]
#     for i, j, xamp, zamp in locations:
#         xsrc = sourcetype(x, z, area, shape, xamp, frequency, delay)
#         xsrc.i, xsrc.j = i, j
#         zsrc = sourcetype(x, z, area, shape, zamp, frequency, delay)
#         zsrc.i, zsrc.j = i, j
#         xsources.append(xsrc)
#         zsources.append(zsrc)
#     return xsources, zsources
=======
>>>>>>> b8587f2c


def lame_lamb(pvel, svel, dens):
    r"""
    Calculate the Lame parameter :math:`\lambda` P and S wave velocities
    (:math:`\alpha` and :math:`\beta`) and the density (:math:`\rho`).

    .. math::

        \lambda = \alpha^2 \rho - 2\beta^2 \rho

    Parameters:

    * pvel : float or array
        The P wave velocity
    * svel : float or array
        The S wave velocity
    * dens : float or array
        The density

    Returns:

    * lambda : float or array
        The Lame parameter

    Examples::

        >>> print lame_lamb(2000, 1000, 2700)
        5400000000
        >>> import numpy as np
        >>> pv = np.array([2000, 3000])
        >>> sv = np.array([1000, 1700])
        >>> dens = np.array([2700, 3100])
        >>> print lame_lamb(pv, sv, dens)
        [5400000000 9982000000]

    """
    lamb = dens * pvel ** 2 - 2 * dens * svel ** 2
    return lamb


def lame_mu(svel, dens):
    r"""
    Calculate the Lame parameter :math:`\mu` from S wave velocity
    (:math:`\beta`) and the density (:math:`\rho`).

    .. math::

        \mu = \beta^2 \rho

    Parameters:

    * svel : float or array
        The S wave velocity
    * dens : float or array
        The density

    Returns:

    * mu : float or array
        The Lame parameter

    Examples::

        >>> print lame_mu(1000, 2700)
        2700000000
        >>> import numpy as np
        >>> sv = np.array([1000, 1700])
        >>> dens = np.array([2700, 3100])
        >>> print lame_mu(sv, dens)
        [2700000000 8959000000]

    """
    mu = dens * svel ** 2
    return mu


def _add_pad(array, pad, shape):
    """
    Pad the array with the values of the borders
    """
    array_pad = numpy.zeros(shape, dtype=numpy.float)
    array_pad[:-pad, pad:-pad] = array
    for k in xrange(pad):
        array_pad[:-pad, k] = array[:, 0]
        array_pad[:-pad, -(k + 1)] = array[:, -1]
    for k in xrange(pad):
        array_pad[-(pad - k), :] = array_pad[-(pad + 1), :]
    return array_pad


<<<<<<< HEAD
def elastic_sh(mu, density, area, dt, iterations, sources, stations=None,
               snapshot=None, padding=50, taper=0.005):
    """
    Simulate SH waves using the Equivalent Staggered Grid (ESG) finite
    differences scheme of Di Bartolo et al. (2012).

    This is an iterator. It yields a panel of $u_y$ displacements and a list
    of arrays with recorded displacements in a time series.
    Parameter *snapshot* controls how often the iterator yields. The default
    is only at the end, so only the final panel and full time series are
    yielded.

    Uses absorbing boundary conditions (Gaussian taper) in the lower, left and
    right boundaries. The top implements a free-surface boundary condition.

    Parameters:

    * mu : 2D-array (shape = *shape*)
        The :math:`\mu` Lame parameter at all the grid nodes
    * density : 2D-array (shape = *shape*)
        The value of the density at all the grid nodes
    * area : [xmin, xmax, zmin, zmax]
        The x, z limits of the simulation area, e.g., the shallowest point is
        at zmin, the deepest at zmax.
    * dt : float
        The time interval between iterations
    * iterations : int
        Number of time steps to take
    * sources : list
        A list of the sources of waves
        (see :class:`~fatiando.seismic.wavefd.MexHatSource` for an example
        source)
    * stations : None or list
        If not None, then a list of [x, z] pairs with the x and z coordinates
        of the recording stations. These are physical coordinates, not the
        indexes
    * snapshot : None or int
        If not None, than yield a snapshot of the displacement at every
        *snapshot* iterations.
    * padding : int
        Number of grid nodes to use for the absorbing boundary region
    * taper : float
        The intensity of the Gaussian taper function used for the absorbing
        boundary conditions

    Yields:

    * t, uy, seismograms : int, 2D-array and list of 1D-arrays
        The current iteration, the particle displacement in the y direction
        and a list of the displacements recorded at each station until the
        current iteration.

    """
    if mu.shape != density.shape:
        raise ValueError('Density and mu grids should have same shape')
    x1, x2, z1, z2 = area
    nz, nx = mu.shape
    dz, dx = (z2 - z1) / (nz - 1), (x2 - x1) / (nx - 1)
    # Get the index of the closest point to the stations and start the
    # seismograms
    if stations is not None:
        stations = [[int(round((z - z1) / dz)), int(round((x - x1) / dx))]
                    for x, z in stations]
        seismograms = [numpy.zeros(iterations) for i in xrange(len(stations))]
    else:
        stations, seismograms = [], []
    # Add some padding to x and z. The padding region is where the wave is
    # absorbed
    pad = int(padding)
    nx += 2 * pad
    nz += pad
    mu_pad = _add_pad(mu, pad, (nz, nx))
    dens_pad = _add_pad(density, pad, (nz, nx))
    # Pack the particle position u at 2 different times in one 3d array
    # u[0] = u(t-1)
    # u[1] = u(t)
    # The next time step overwrites the t-1 panel
    u = numpy.zeros((2, nz, nx), dtype=numpy.float)
    # Compute and yield the initial solutions
    for src in sources:
        i, j = src.indexes()
        u[1, i, j + pad] += (dt ** 2 / density[i, j]) * src(0)
    # Update seismograms
    for station, seismogram in zip(stations, seismograms):
        i, j = station
        seismogram[0] = u[1, i, j + pad]
    if snapshot is not None:
        yield 0, u[1, :-pad, pad:-pad], seismograms
    for iteration in xrange(1, iterations):
        t, tm1 = iteration % 2, (iteration + 1) % 2
        tp1 = tm1
        _step_elastic_sh(u[tp1], u[t], u[tm1], 3, nx - 3, 3, nz - 3, dt, dx,
                         dz, mu_pad, dens_pad)
        _apply_damping(u[t], nx, nz, pad, taper)
        _nonreflexive_sh_boundary_conditions(u[tp1], u[t], nx, nz, dt, dx, dz,
                                             mu_pad, dens_pad)
        _apply_damping(u[tp1], nx, nz, pad, taper)
        for src in sources:
            i, j = src.indexes()
            u[tp1, i, j +
                pad] += (dt ** 2 / density[i, j]) * src(iteration * dt)
        # Update seismograms
        for station, seismogram in zip(stations, seismograms):
            i, j = station
            seismogram[iteration] = u[tp1, i, j + pad]
        if snapshot is not None and iteration % snapshot == 0:
            yield iteration, u[tp1, :-pad, pad:-pad], seismograms
    yield iteration, u[tp1, :-pad, pad:-pad], seismograms


def elastic_psv(mu, lamb, density, area, dt, iterations, sources,
                stations=None, snapshot=None, padding=50, taper=0.002,
                xz2ps=False):
    """
    Simulate P and SV waves using the Parsimonious Staggered Grid (PSG) finite
    differences scheme of Luo and Schuster (1990).

    This is an iterator. It yields panels of $u_x$ and $u_z$ displacements
    and a list of arrays with recorded displacements in a time series.
    Parameter *snapshot* controls how often the iterator yields. The default
    is only at the end, so only the final panel and full time series are
    yielded.

    Uses absorbing boundary conditions (Gaussian taper) in the lower, left and
    right boundaries. The top implements the free-surface boundary condition
    of Vidale and Clayton (1986).

    Parameters:

    * mu : 2D-array (shape = *shape*)
        The :math:`\mu` Lame parameter at all the grid nodes
    * lamb : 2D-array (shape = *shape*)
        The :math:`\lambda` Lame parameter at all the grid nodes
    * density : 2D-array (shape = *shape*)
        The value of the density at all the grid nodes
    * area : [xmin, xmax, zmin, zmax]
        The x, z limits of the simulation area, e.g., the shallowest point is
        at zmin, the deepest at zmax.
    * dt : float
        The time interval between iterations
    * iterations : int
        Number of time steps to take
    * sources : [xsources, zsources] : lists
        A lists of the sources of waves for the particle movement in the x and
        z directions
        (see :class:`~fatiando.seismic.wavefd.MexHatSource` for an example
        source)
    * stations : None or list
        If not None, then a list of [x, z] pairs with the x and z coordinates
        of the recording stations. These are physical coordinates, not the
        indexes!
    * snapshot : None or int
        If not None, than yield a snapshot of the displacements at every
        *snapshot* iterations.
    * padding : int
        Number of grid nodes to use for the absorbing boundary region
    * taper : float
        The intensity of the Gaussian taper function used for the absorbing
        boundary conditions
    * xz2ps : True or False
        If True, will yield P and S wave panels instead of ux, uz. See
        :func:`~fatiando.seismic.wavefd.xz2ps`.

    Yields:

    * [t, ux, uz, xseismograms, zseismograms]
        The current iteration, the particle displacements in the x and z
        directions, lists of arrays containing the displacements recorded at
        each station until the current iteration.

    References:

    Vidale, J. E., and R. W. Clayton (1986), A stable free-surface boundary
    condition for two-dimensional elastic finite-difference wave simulation,
    Geophysics, 51(12), 2247-2249.

    """
    if mu.shape != lamb.shape != density.shape:
        raise ValueError('Density lambda, and mu grids should have same shape')
    x1, x2, z1, z2 = area
    nz, nx = mu.shape
    dz, dx = (z2 - z1) / (nz - 1), (x2 - x1) / (nx - 1)
    xsources, zsources = sources
    # Get the index of the closest point to the stations and start the
    # seismograms
    if stations is not None:
        stations = [[int(round((z - z1) / dz)), int(round((x - x1) / dx))]
                    for x, z in stations]
        xseismograms = [numpy.zeros(iterations) for i in xrange(len(stations))]
        zseismograms = [numpy.zeros(iterations) for i in xrange(len(stations))]
    else:
        stations, xseismograms, zseismograms = [], [], []
    # Add padding to have an absorbing region to simulate an infinite medium
    pad = int(padding)
    nx += 2 * pad
    nz += pad
    mu_pad = _add_pad(mu, pad, (nz, nx))
    lamb_pad = _add_pad(lamb, pad, (nz, nx))
    dens_pad = _add_pad(density, pad, (nz, nx))
    # Pre-compute the matrices required for the free-surface boundary
    dzdx = dz / dx
    identity = scipy.sparse.identity(nx)
    B = scipy.sparse.eye(nx, nx, k=1) - scipy.sparse.eye(nx, nx, k=-1)
    gamma = scipy.sparse.spdiags(lamb_pad[0] / (lamb_pad[0] + 2 * mu_pad[0]),
                                 [0], nx, nx)
    Mx1 = identity - 0.0625 * (dzdx ** 2) * B * gamma * B
    Mx2 = identity + 0.0625 * (dzdx ** 2) * B * gamma * B
    Mx3 = 0.5 * dzdx * B
    Mz1 = identity - 0.0625 * (dzdx ** 2) * gamma * B * B
    Mz2 = identity + 0.0625 * (dzdx ** 2) * gamma * B * B
    Mz3 = 0.5 * dzdx * gamma * B
    # Compute and yield the initial solutions
    ux = numpy.zeros((2, nz, nx), dtype=numpy.float)
    uz = numpy.zeros((2, nz, nx), dtype=numpy.float)
    if xz2ps:
        p, s = numpy.empty_like(mu), numpy.empty_like(mu)
    for src in xsources:
        i, j = src.indexes()
        ux[1, i, j + pad] += (dt ** 2 / density[i, j]) * src(0)
    for src in zsources:
        i, j = src.indexes()
        uz[1, i, j + pad] += (dt ** 2 / density[i, j]) * src(0)
    # Update seismograms
    for station, xseis, zseis in zip(stations, xseismograms, zseismograms):
        i, j = station
        xseis[0] = ux[1, i, j + pad]
        zseis[0] = uz[1, i, j + pad]
    if snapshot is not None:
        if xz2ps:
            _xz2ps(ux[1, :-pad, pad:-pad], uz[1, :-pad, pad:-pad], p, s,
                   p.shape[1], p.shape[0], dx, dz)
            yield [0, p, s, xseismograms, zseismograms]
        else:
            yield [0, ux[1, :-pad, pad:-pad], uz[1, :-pad, pad:-pad],
                   xseismograms, zseismograms]
    for iteration in xrange(1, iterations):
        t, tm1 = iteration % 2, (iteration + 1) % 2
        tp1 = tm1
        _step_elastic_psv(ux, uz, tp1, t, tm1, 1, nx - 1,  1, nz - 1, dt, dx,
                          dz, mu_pad, lamb_pad, dens_pad)
        _apply_damping(ux[t], nx, nz, pad, taper)
        _apply_damping(uz[t], nx, nz, pad, taper)
        # Free-surface boundary conditions
        ux[tp1, 0, :] = scipy.sparse.linalg.spsolve(
            Mx1, Mx2*ux[tp1, 1, :] + Mx3*uz[tp1, 1, :])
        uz[tp1, 0, :] = scipy.sparse.linalg.spsolve(
            Mz1, Mz2*uz[tp1, 1, :] + Mz3*ux[tp1, 1, :])
        _nonreflexive_psv_boundary_conditions(ux, uz, tp1, t, tm1, nx, nz, dt,
                                              dx, dz, mu_pad, lamb_pad,
                                              dens_pad)
        _apply_damping(ux[tp1], nx, nz, pad, taper)
        _apply_damping(uz[tp1], nx, nz, pad, taper)
        for src in xsources:
            i, j = src.indexes()
            ux[tp1, i, j + pad] += (dt**2 / density[i, j])*src(iteration*dt)
        for src in zsources:
            i, j = src.indexes()
            uz[tp1, i, j +
                pad] += (dt ** 2 / density[i, j]) * src(iteration * dt)
        for station, xseis, zseis in zip(stations, xseismograms, zseismograms):
            i, j = station
            xseis[iteration] = ux[tp1, i, j + pad]
            zseis[iteration] = uz[tp1, i, j + pad]
        if snapshot is not None and iteration % snapshot == 0:
            if xz2ps:
                _xz2ps(ux[tp1, :-pad, pad:-pad], uz[tp1, :-pad, pad:-pad], p,
                       s, p.shape[1], p.shape[0], dx, dz)
                yield [iteration, p, s, xseismograms, zseismograms]
            else:
                yield [iteration, ux[tp1, :-pad, pad:-pad],
                       uz[tp1, :-pad, pad:-pad], xseismograms, zseismograms]
    if xz2ps:
        _xz2ps(ux[tp1, :-pad, pad:-pad], uz[tp1, :-pad, pad:-pad], p,
               s, p.shape[1], p.shape[0], dx, dz)
        yield [iteration, p, s, xseismograms, zseismograms]
    else:
        yield [iteration, ux[tp1, :-pad, pad:-pad], uz[tp1, :-pad, pad:-pad],
               xseismograms, zseismograms]


=======
>>>>>>> b8587f2c
def xz2ps(ux, uz, area):
    r"""
    Convert the x and z displacements into representations of P and S waves
    using the divergence and curl, respectively, after Kennett (2002, pp 57)

    .. math::

        P: \frac{\partial u_x}{\partial x} + \frac{\partial u_z}{\partial z}

    .. math::

        S: \frac{\partial u_x}{\partial z} - \frac{\partial u_z}{\partial x}

    Parameters:

    * ux, uz : 2D-arrays
        The x and z displacement panels
    * area : [xmin, xmax, zmin, zmax]
        The x, z limits of the simulation area, e.g., the shallowest point is
        at zmin, the deepest at zmax.

    Returns:

    * p, s : 2D-arrays
        Panels corresponding to P and S wave components


    References:

    Kennett, B. L. N. (2002), The Seismic Wavefield: Volume 2, Interpretation
    of Seismograms on Regional and Global Scales, Cambridge University Press.

    """
    if ux.shape != uz.shape:
        raise ValueError('ux and uz grids should have same shape')
    x1, x2, z1, z2 = area
    nz, nx = ux.shape
    dz, dx = (z2 - z1) / (nz - 1), (x2 - x1) / (nx - 1)
    p, s = numpy.empty_like(ux), numpy.empty_like(ux)
    _xz2ps(ux, uz, p, s, nx, nz, dx, dz)
    return p, s


def maxdt(area, shape, maxvel):
    """
    Calculate the maximum time step that can be used in the simulation.

    Uses the result of the Von Neumann type analysis of Di Bartolo et al.
    (2012).

    Parameters:

    * area : [xmin, xmax, zmin, zmax]
        The x, z limits of the simulation area, e.g., the shallowest point is
        at zmin, the deepest at zmax.
    * shape : (nz, nx)
        The number of nodes in the finite difference grid
    * maxvel : float
        The maximum velocity in the medium

    Returns:

    * maxdt : float
        The maximum time step

    """
    x1, x2, z1, z2 = area
    nz, nx = shape
    spacing = min([(x2 - x1) / (nx - 1), (z2 - z1) / (nz - 1)])
    return 0.606 * spacing / maxvel<|MERGE_RESOLUTION|>--- conflicted
+++ resolved
@@ -52,21 +52,12 @@
 Simulation and  wavelet classes have rich display capabilities
 through IPython notebook features. There is an option to
 convert the animation to a video and embed it in the IPython notebook.
-<<<<<<< HEAD
 
 All simulation classes have the following methods:
 (They work on IPython notebook only!)
 
 * :func:`animate`: ... to finish... reference to base class
 
-=======
-
-All simulation classes have the following methods:
-(They work on IPython notebook only!)
-
-* :func:`animate`: ... to finish... reference to base class
-
->>>>>>> b8587f2c
 * :func:`explore`:
 
 * :func:`snapshot`: loads a time step frame from the cache file and plots it.
@@ -186,35 +177,22 @@
 import cPickle as pickle
 from abc import ABCMeta, abstractmethod
 import six
-<<<<<<< HEAD
-import numpy
-import scipy.sparse
-import scipy.sparse.linalg
-from IPython.display import Image, HTML, display
-=======
 
 import numpy
 import scipy.sparse
 import scipy.sparse.linalg
 from IPython.display import Image, HTML, display, display_png
->>>>>>> b8587f2c
 from IPython.html import widgets
 from IPython.core.pylabtools import print_figure
 from matplotlib import animation
 from matplotlib import pyplot as plt
 import h5py
-<<<<<<< HEAD
-
-try:
-    from _wavefd import *
-=======
 
 
 try:
     from ._wavefd import *
->>>>>>> b8587f2c
 except:
-    def not_implemented(**kwargs):
+    def not_implemented(*args, **kwargs):
         raise NotImplementedError(
             "Couldn't load C coded extension module.")
     _apply_damping = not_implemented
@@ -240,6 +218,7 @@
     Overloads multiplication by a scalar to multiply the amplitude of the
     source and return a new source.
     """
+
     def __init__(self, amp, cf, delay):
         self.amp = amp
         self.cf = cf
@@ -266,73 +245,6 @@
         plt.close(fig)
         return data
 
-    def __call__(self, t):
-        """
-        Return the source function value at a given time
-
-        Parameters:
-
-        * t: float
-            time value where evaluate the source function
-        """
-        return self.value(t)
-
-    @abstractmethod
-    def value(self, t):
-        """
-        Return the source function value at a given time
-
-        Parameters:
-
-<<<<<<< HEAD
-        * t: float
-            Time value where evaluate the source function
-
-        Returns:
-
-        * value : float or numpy array
-            The value of Source(t)
-=======
-class Source(six.with_metaclass(ABCMeta)):
-    """
-    Base class for describing seismic sources.
-
-    Call an instance as a function with a given time to get back the source
-    function at that time.
-
-    Implements a ``_repr_png_`` method that plots the source function
-    around the delay time.
-
-    Overloads multiplication by a scalar to multiply the amplitude of the
-    source and return a new source.
-    """
-
-    def __init__(self, amp, cf, delay):
-        self.amp = amp
-        self.cf = cf
-        self.delay = delay
-
-    def __mul__(self, scalar):
-        return self.__class__(self.amp*scalar, self.cf, self.delay)
-
-    def __rmul__(self, scalar):
-        return self.__mul__(scalar)
-
-    def _repr_png_(self):
-        t = self.delay + numpy.linspace(-2/self.cf, 2/self.cf, 200)
-        fig = plt.figure(figsize=(6, 4), facecolor='white')
-        fig.set_figheight(0.5*fig.get_figwidth())
-        plt.title('{} wavelet'.format(self.__class__.__name__))
-        plt.plot(t, self(t), '-k')
-        plt.xlabel('Time')
-        plt.ylabel('Amplitude')
-        plt.xlim(t.min(), t.max())
-        plt.grid(True)
-        plt.tight_layout()
-        data = print_figure(fig, dpi=70)
-        plt.close(fig)
-        return data
-
     def __call__(self, time):
         """
         Return the source function value at a given time
@@ -359,7 +271,6 @@
 
         * value : float or numpy array
             The value of Source(time)
->>>>>>> b8587f2c
 
         """
         pass
@@ -374,16 +285,57 @@
         \psi(t) = A(1 - 2 \pi^2 f^2 t^2)exp(-\pi^2 f^2 t^2)
 
     .. note:: If you want the source to start with amplitude close to 0,
-<<<<<<< HEAD
                 use ``delay = 1./frequency``
 
     .. note:: If you want a cut-off frequency of fc use the expression below
     to define fc
 
         fc = \frac{2f_{cut}}{3\sqrt{\pi}}
-=======
-                use ``delay = 3.5/frequency``
->>>>>>> b8587f2c
+
+    Parameters:
+
+    * amp : float
+        The amplitude of the source (:math:`A`)
+    * cf : float
+        The peak frequency of the wavelet
+    * delay : float
+        The delay before the source starts
+
+    """
+
+    def __init__(self, amp, cf, delay=0):
+        super(Ricker, self).__init__(amp, cf, delay)
+
+    def value(self, t):
+        """
+        Return the source function value at a given time
+
+        Parameters:
+
+        * t: float
+            Time value where evaluate the source function
+
+        Returns:
+
+        * value : float or numpy array
+            The value of Source(t)
+
+        """
+        t = (t - self.delay)
+        aux = self.amp*(1 - 2*(numpy.pi*self.cf*t)**2)
+        return aux*numpy.exp(-(numpy.pi*self.cf*t)**2)
+
+
+class Gauss(Source):
+    r"""
+    A wave source that vibrates as a Gaussian derivative wavelet.
+
+    .. math::
+
+        \psi(t) = A 2 \sqrt{e}\ f\ t\ e^\left(-2t^2f^2\right)
+
+    .. note:: If you want the source to start with amplitude close to 0,
+            use ``delay = 3.0/frequency``.
 
     Parameters:
 
@@ -395,75 +347,11 @@
         The delay before the source starts
     """
 
-    def __init__(self, amp, cf, delay=0):
-        super(Ricker, self).__init__(amp, cf, delay)
-
-    def value(self, t):
-        """
-        Return the source function value at a given time
-
-        Parameters:
-
-        * t: float
-            Time value where evaluate the source function
-
-        Returns:
-
-<<<<<<< HEAD
-=======
-    """
-
-    def __init__(self, amp, cf, delay=0):
-        super(Ricker, self).__init__(amp, cf, delay)
-
-    def value(self, t):
-        """
-        Return the source function value at a given time
-
-        Parameters:
-
-        * t: float
-            Time value where evaluate the source function
-
-        Returns:
-
->>>>>>> b8587f2c
-        * value : float or numpy array
-            The value of Source(t)
-
-        """
-        t = (t - self.delay)
-        aux = self.amp*(1 - 2*(numpy.pi*self.cf*t)**2)
-        return aux*numpy.exp(-(numpy.pi*self.cf*t)**2)
-
-
-class Gauss(Source):
-    r"""
-    A wave source that vibrates as a Gaussian derivative wavelet.
-
-    .. math::
-
-        \psi(t) = A 2 \sqrt{e}\ f\ t\ e^\left(-2t^2f^2\right)
-
-    .. note:: If you want the source to start with amplitude close to 0,
-            use ``delay = 3.0/frequency``.
-
-    Parameters:
-
-    * amp : float
-        The amplitude of the source (:math:`A`)
-    * cf : float
-        The peak frequency of the wavelet
-    * delay : float
-        The delay before the source starts
-    """
-
     def __init__(self, amp, cf, delay=None):
         super(Gauss, self).__init__(amp, cf, delay)
         self.f2 = self.cf**2
         if delay is None:
             self.delay = 3.0/self.cf
-<<<<<<< HEAD
 
     def value(self, t):
         """
@@ -476,20 +364,6 @@
 
         Returns:
 
-=======
-
-    def value(self, t):
-        """
-        Return the source function value at a given time
-
-        Parameters:
-
-        * t: float
-            Time value where evaluate the source function
-
-        Returns:
-
->>>>>>> b8587f2c
         * value : float or numpy array
             The value of Source(t)
 
@@ -593,7 +467,6 @@
     def _get_cache(self, mode='r'):
         """
         Get the cache file as h5py file object
-<<<<<<< HEAD
 
         Parameters:
 
@@ -629,55 +502,14 @@
         """
         Get an iteration of the panels object from the hdf5 cache file.
         """
-=======
-
-        Parameters:
-
-        * mode: str
-            'r' or 'w'
-            for reading or writing
-
-        Returns:
-
-        * cache : h5py file object
-
-        """
-        return h5py.File(self.cachefile, mode)
-
-    def set_verbose(self, verbose):
-        """
-        Whether to show or not progress bar
-
-        Parameters:
-
-        * verbose : bool
-            True shows progress bar
-        """
-        self.verbose = verbose
-        # Need an option to get rid of the sys.stderr reference because it
-        # can't be pickled.
-        if verbose:
-            self.stream = sys.stderr
-        else:
-            self.stream = None
-
-    def __getitem__(self, index):
-        """
-        Get an iteration of the panels object from the hdf5 cache file.
-        """
->>>>>>> b8587f2c
         pass
 
     @abstractmethod
     def _plot_snapshot(self, frame, **kwargs):
         pass
 
-<<<<<<< HEAD
-    def snapshot(self, frame, embed=False, raw=False, **kwargs):
-=======
     def snapshot(self, frame, embed=False, raw=False, ax=None,
                  **kwargs):
->>>>>>> b8587f2c
         """
         Returns an image (snapshot) of the 2D wavefield simulation
         at a desired iteration number (frame) or just plot it.
@@ -688,16 +520,11 @@
             The time step iteration number
         * embed : bool
             True to plot it inline
-<<<<<<< HEAD
-        * raw: bool
-            True for raw byte image
-=======
         * raw : bool
             True for raw byte image
         * ax : None or matplotlib Axes
             If not None, will assume this is a matplotlib Axes
             and make the plot on it.
->>>>>>> b8587f2c
 
         Returns:
 
@@ -705,200 +532,8 @@
             raw byte image if raw=True
             jpeg picture if embed=True
             or None
-<<<<<<< HEAD
-
-        """
-        # calls `_plot_snapshot`
-        # if ax is None:
-        #            fig = plt.figure(facecolor='white')
-        #    ax = plt.subplot(111)
-        if frame < 0:
-            title = self.simsize + frame
-        else:
-            title = frame
-        # plt.sca(ax)
-        ax = plt.gca()
-        fig = ax.get_figure()
-        plt.title('Time frame {:d}'.format(title))
-        self._plot_snapshot(frame, **kwargs)
-        nz, nx = self.shape
-        mx, mz = nx*self.dx, nz*self.dz
-        ax.set_xlim(0, mx)
-        ax.set_ylim(0, mz)
-        ax.set_xlabel('x')
-        ax.set_ylabel('z')
-        ax.invert_yaxis()
-        # Check the aspect ratio of the plot and adjust figure size to match
-        aspect = min(self.shape)/max(self.shape)
-        try:
-            aspect /= ax.get_aspect()
-        except TypeError:
-            pass
-        if nx > nz:
-            width = 10
-            height = width*aspect*0.8
-        else:
-            height = 8
-            width = height*aspect*1.5
-        fig.set_size_inches(width, height)
-        plt.tight_layout()
-        if raw or embed:
-            png = print_figure(fig, dpi=70)
-            plt.close(fig)
-        if raw:
-            return png
-        elif embed:
-            return Image(png)
-
-    def _repr_png_(self):
-        """
-        Display one time frame of this simulation
-        """
-        return self.snapshot(-1, raw=True)
-
-    def explore(self, **kwargs):
-        """
-        Interactive visualization of simulation results.
-        Allows to move back and forth on simulation frames.
-        """
-        plotargs = kwargs
-
-        def plot(Frame):
-            image = Image(self.snapshot(Frame, raw=True, **plotargs))
-            display(image)
-            return image
-        slider = widgets.IntSliderWidget(min=0, max=self.it, step=1,
-                                         value=self.it, description="Frame")
-        widget = widgets.interact(plot, Frame=slider)
-        return widget
-
-    @abstractmethod
-    def _timestep(self, panels, tm1, t, tp1, iteration):
-        pass
-
-    def run(self, iterations):
-        """
-        Run this simulation given the number of iterations.
-=======
->>>>>>> b8587f2c
-
-        * iterations: int
-            number of time step iterations to run
-        """
-<<<<<<< HEAD
-        # calls `_init_cache`, `_expand_cache`, `_init_panels`
-        # and `_cache_panels` and  `_time_step`
-
-        nz, nx = self.shape
-        dz, dx = self.dz, self.dx
-        u = self._init_panels()  # panels must be created first
-
-        # Initialize the cache on the first run
-        if self.simsize == 0:
-            self._init_cache(iterations)
-        else:   # increase cache size by iterations
-            self._expand_cache(iterations)
-
-        if self.verbose:
-            # The size of the progress status bar
-            places = 50
-            self.stream.write(''.join(['|', '-'*places, '|', '  0%']))
-            self.stream.flush()
-            nprinted = 0
-            start_time = time.clock()
-        for iteration in xrange(iterations):
-            t, tm1 = iteration % 2, (iteration + 1) % 2
-            tp1 = tm1
-            self.it += 1
-            self._timestep(u, tm1, t, tp1, self.it)
-            self.simsize += 1
-            #  won't this make it slower than it should? I/O
-            self._cache_panels(u, tp1, self.it, self.simsize)
-            # Update the status bar
-            if self.verbose:
-                percent = int(round(100*(iteration + 1)/iterations))
-                n = int(round(0.01*percent*places))
-                if n > nprinted:
-                    self.stream.write(''.join(['\r|', '#'*n, '-'*(places - n),
-                                               '|', '%3d%s' % (percent, '%')]))
-                    self.stream.flush()
-                    nprinted = n
-        # Make sure the progress bar ends in 100 percent
-        if self.verbose:
-            self.stream.write(''.join(
-                ['\r|', '#'*places, '|', '100%',
-                 ' Ran {:d} iterations in {:g} seconds.'.format(
-                     iterations, time.clock() - start_time)]))
-            self.stream.flush()
-
-    def animate(self, every=1, cutoff=None, ax=None, cmap=plt.cm.seismic,
-                embed=False, fps=10, dpi=70, writer='avconv', **kwargs):
-        """
-        Creates a 2D animation from all the simulation iterations
-        that has been run.
-
-        * every : int
-
-        * cutoff : int
-
-        * ax : int
-
-        * cmap : int
-
-        * embed:
-
-        """
-        if ax is None:
-            plt.figure(facecolor='white')
-            ax = plt.subplot(111)
-            ax.set_xlabel('x')
-            ax.set_ylabel('z')
-        fig = ax.get_figure()
-        nz, nx = self.shape
-        # Check the aspect ratio of the plot and adjust figure size to match
-        aspect = min(self.shape)/max(self.shape)
-        try:
-            aspect /= ax.get_aspect()
-        except TypeError:
-            pass
-        if nx > nz:
-            width = 10
-            height = width*aspect*0.8
-        else:
-            height = 10
-            width = height*aspect*1.5
-        fig.set_size_inches(width, height)
-        # Separate the arguments for imshow
-        imshow_args = dict(cmap=cmap)
-        if cutoff is not None:
-            imshow_args['vmin'] = -cutoff
-            imshow_args['vmax'] = cutoff
-        wavefield = ax.imshow(numpy.zeros(self.shape), **imshow_args)
-        fig.colorbar(wavefield, pad=0, aspect=30).set_label('Displacement')
-        ax.set_title('iteration: 0')
-        frames = self.simsize//every
-
-        def plot(i):
-            ax.set_title('iteration: {:d}'.format(i*every))
-            u = self[i*every]
-            wavefield.set_array(u)
-            return wavefield
-        anim = animation.FuncAnimation(fig, plot, frames=frames, **kwargs)
-        if embed:
-            return anim_to_html(anim, fps=fps, dpi=dpi, writer=writer)
-        else:
-            plt.show()
-            return anim
-
-
-class ElasticSH(WaveFD2D):
-    """
-    Simulate SH waves using the Equivalent Staggered Grid (ESG) finite
-    differences scheme of Di Bartolo et al. (2012).
-
-    Uses absorbing boundary conditions (Gaussian taper) in the lower, left and
-    right boundaries. The top implements a free-surface boundary condition.
-=======
+
+        """
         if ax is None:
             fig = plt.figure(facecolor='white')
             ax = plt.subplot(111)
@@ -964,282 +599,12 @@
             image = Image(self.snapshot(Frame, raw=True, **plotargs))
             display(image)
             return image
->>>>>>> b8587f2c
 
         slider = widgets.IntSliderWidget(min=0, max=self.it, step=every,
                                          value=self.it, description="Frame")
         widget = widgets.interactive(plot, Frame=slider)
         return widget
 
-<<<<<<< HEAD
-    * velocity: 2D-array (defines shape simulation)
-        The wave velocity at all the grid nodes
-    * density: 2D-array
-        The medium density
-    * spacing: (dx, dz)
-        space increment for x and z direction
-    * cachefile: str
-        The hdf5 cachefile file path to store the simulation
-    * dt: float
-        time increment for simulation
-    * padding : int
-        Number of grid nodes to use for the absorbing boundary region
-    * taper : float
-        The intensity of the Gaussian taper function used for the absorbing
-        boundary conditions
-    * verbose: bool
-        True to show simulation progress bar
-    """
-
-    def __init__(self, velocity, density, spacing, cachefile=None, dt=None,
-                 padding=50, taper=0.007, verbose=True):
-        super(ElasticSH, self).__init__(cachefile, spacing, velocity.shape,
-                                        dt, padding, taper, verbose)
-        self.density = density
-        self.velocity = velocity
-        self.mu = lame_mu(velocity, density)
-        if self.dt is None:
-            self.dt = self.maxdt()
-
-    def __getitem__(self, index):
-        """
-        Get an iteration of the panels object from the hdf5 cache file.
-
-        Parameters:
-
-        * index: index or slicing
-            index for slicing hdf5 data set
-
-        Returns:
-
-        * panels object : 2D panels object at index
-
-        """
-        with self._get_cache() as f:
-            data = f['panels'][index]
-        return data
-
-    @staticmethod
-    def from_cache(fname, verbose=True):
-        """
-        Creates a simulation object from a pre-existing HDF5 file
-
-        * fname: str
-            HDF5 file path containing a previous simulation stored
-
-        * verbose: bool
-            Progress status shown or not
-        """
-        with h5py.File(fname, 'r') as f:
-            vel = f['velocity']
-            dens = f['density']
-            panels = f['panels']
-            dx = panels.attrs['dx']
-            dz = panels.attrs['dz']
-            dt = panels.attrs['dt']
-            padding = panels.attrs['padding']
-            taper = panels.attrs['taper']
-            sim = ElasticSH(vel[:], dens[:], (dx, dz), dt=dt, padding=padding,
-                            taper=taper, cachefile=fname)
-            sim.simsize = panels.attrs['simsize']
-            sim.it = panels.attrs['iteration']
-            sim.sources = pickle.loads(f['sources'].value.tostring())
-        sim.set_verbose(verbose)
-        return sim
-
-    def _init_cache(self, npanels, chunks=None,
-                    compression='lzf', shuffle=True):
-        """
-        Init the hdf5 cache file with this simulation parameters
-
-        * npanels: int
-            number of 2D panels needed for this simulation run
-        *  chunks : HDF5 data set option
-            (Tuple) Chunk shape, or True to enable auto-chunking.
-        * compression: HDF5 data set option
-            (String or int) Compression strategy.  Legal values are 'gzip',
-            'szip', 'lzf'.  If an integer in range(10), this indicates gzip
-            compression level. Otherwise, an integer indicates the number of a
-            dynamically loaded compression filter.
-        * shuffle: (bool) HDF5 data set option
-            (T/F) Enable shuffle filter.
-        """
-        nz, nx = self.shape
-        if chunks is None:
-            chunks = (1, nz//10, nx//10)
-        with self._get_cache(mode='w') as f:  # create HDF5 data sets
-            nz, nx = self.shape
-            dset = f.create_dataset('panels', (npanels, nz, nx),
-                                    maxshape=(None, nz, nx),
-                                    chunks=chunks,
-                                    compression=compression,
-                                    shuffle=shuffle,
-                                    dtype=numpy.float)
-            dset.attrs['shape'] = self.shape
-            dset.attrs['simsize'] = self.simsize
-            dset.attrs['iteration'] = self.it
-            dset.attrs['dx'] = self.dx
-            dset.attrs['dz'] = self.dz
-            dset.attrs['dt'] = self.dt
-            dset.attrs['padding'] = self.padding
-            dset.attrs['taper'] = self.taper
-            f.create_dataset('velocity', data=self.velocity)
-            f.create_dataset('density', data=self.density)
-            f.create_dataset(
-                'sources', data=numpy.void(pickle.dumps(self.sources)))
-
-    def _expand_cache(self, npanels):
-        """
-        Expand the hdf5 cache file of this simulation parameters
-        for more iterations
-
-        *  npanels: int
-            number of 2D panels needed for this simulation run
-        """
-        with self._get_cache(mode='a') as f:
-            cache = f['panels']
-            cache.resize(self.simsize + npanels, axis=0)
-
-    def _cache_panels(self, u, tp1, iteration, simul_size):
-        """
-        Save the last calculated panels and information about it
-        in the hdf5 cache file
-
-        Parameters:
-
-        * panels : tuple or variable
-            tuple or variable containing all 2D panels needed for
-            this simulation
-        * tp1 : int
-            panel time index
-        * iteration:
-            iteration number
-        * simul_size:
-            number of iterations that has been run
-        """
-        # Save the panel to disk
-        with self._get_cache(mode='a') as f:
-            cache = f['panels']
-            cache[simul_size - 1] = u[tp1]
-            cache.attrs['simsize'] = simul_size
-            # I need to update the attribute with this iteration number
-            cache.attrs['iteration'] = iteration
-            # that simulation runs properly after reloaded from file
-
-    def _init_panels(self):
-        """
-        Start the simulation panels used for finite difference solution.
-        Keep consistency of simulations if loaded from file.
-
-        Returns:
-
-        * return:
-            panels object
-
-        """
-        # If this is the first run, start with zeros, else, get the last two
-        # panels from the cache so that the simulation can be resumed
-        if self.simsize == 0:
-            nz, nx = self.shape
-            u = numpy.zeros((2, nz, nx), dtype=numpy.float)
-        else:
-            with self._get_cache() as f:
-                cache = f['panels']
-                u = cache[self.simsize - 2: self.simsize][::-1]
-        return u
-
-    def add_point_source(self, position, wavelet):
-        """"
-        Adds a point source to this simulation
-
-        Parameters:
-
-        * position : tuple
-            The (x, z) coordinates of the source
-        * source : source function
-            (see :class:`~fatiando.seismic.wavefd.Ricker` for an
-            example source)
-
-        """
-        self.sources.append([position, wavelet])
-
-    def _timestep(self, u, tm1, t, tp1, iteration):
-        nz, nx = self.shape
-        _step_elastic_sh(u[tp1], u[t], u[tm1], 3, nx - 3, 3, nz - 3,
-                         self.dt, self.dx, self.dz, self.mu, self.density)
-        _apply_damping(u[t], nx, nz, self.padding, self.taper)
-        _nonreflexive_sh_boundary_conditions(u[tp1], u[t], nx, nz, self.dt,
-                                             self.dx, self.dz,
-                                             self.mu, self.density)
-        _apply_damping(u[tp1], nx, nz, self.padding, self.taper)
-        for pos, src in self.sources:
-            j, i = pos
-            u[tp1, i, j] += src(iteration*self.dt)
-
-    def _plot_snapshot(self, frame, **kwargs):
-        with h5py.File(self.cachefile) as f:
-            data = f['panels'][frame]
-        scale = numpy.abs(data).max()
-        nz, nx = self.shape
-        dx, dz = nx*self.dx, nz*self.dz
-        if 'extent' not in kwargs:
-            kwargs['extent'] = [0, dx, dz, 0]
-        if 'cmap' not in kwargs:
-            kwargs['cmap'] = plt.cm.seismic
-        plt.imshow(data, vmin=-scale, vmax=scale, **kwargs)
-        plt.colorbar(pad=0, aspect=30).set_label('Displacement')
-
-    def maxdt(self):
-        nz, nx = self.shape
-        return 0.6*maxdt([0, nx*self.dx, 0, nz*self.dz],
-                         self.shape, self.velocity.max())
-
-
-def anim_to_html(anim, fps=6, dpi=30, writer='avconv'):
-    """
-    Convert a matplotlib animation object to a video embedded in an HTML
-    <video> tag.
-
-    Uses avconv (default) or ffmpeg.
-
-    Returns an IPython.display.HTML object for embedding in the notebook.
-
-    Adapted from `the yt project docs
-    <http://yt-project.org/doc/cookbook/embedded_webm_animation.html>`__.
-    """
-    VIDEO_TAG = """
-    <video controls>
-    <source src="data:video/webm;base64,{0}" type="video/webm">
-    Your browser does not support the video tag.
-    </video>"""
-    plt.close(anim._fig)
-    if not hasattr(anim, '_encoded_video'):
-        with NamedTemporaryFile(suffix='.webm') as f:
-            anim.save(f.name, fps=fps, dpi=dpi, writer=writer,
-                      extra_args=['-vcodec', 'libvpx'])
-            video = open(f.name, "rb").read()
-        anim._encoded_video = video.encode("base64")
-    return HTML(VIDEO_TAG.format(anim._encoded_video))
-
-
-class ElasticPSV(WaveFD2D):
-    """
-    Simulate P and SV waves using the Parsimonious Staggered Grid (PSG) finite
-    differences scheme of Luo and Schuster (1990).
-
-    Uses absorbing boundary conditions (Gaussian taper) in the lower, left and
-    right boundaries. The top implements the free-surface boundary condition
-    of Vidale and Clayton (1986).
-
-    Parameters:
-
-    * pvel: 2D-array (defines shape simulation)
-        The p wave velocity
-    * svel: 2D-array (defines shape simulation)
-        The s wave velocity
-    * density: 2D-array (defines shape simulation)
-        The density
-=======
     @abstractmethod
     def _timestep(self, panels, tm1, t, tp1, iteration):
         pass
@@ -1254,6 +619,7 @@
         # Calls the following abstract methods:
         # `_init_cache`, `_expand_cache`, `_init_panels`
         # and `_cache_panels` and  `_time_step`
+        
         nz, nx = self.shape
         dz, dx = self.dz, self.dx
         u = self._init_panels()  # panels must be created first
@@ -1370,17 +736,12 @@
         The wave velocity at all the grid nodes
     * density: 2D-array
         The medium density
->>>>>>> b8587f2c
     * spacing: (dx, dz)
         space increment for x and z direction
     * cachefile: str
         The hdf5 cachefile file path to store the simulation
     * dt: float
-<<<<<<< HEAD
-        time increment for simulation (recommended not to set)
-=======
         time increment for simulation
->>>>>>> b8587f2c
     * padding : int
         Number of grid nodes to use for the absorbing boundary region
     * taper : float
@@ -1388,7 +749,269 @@
         boundary conditions
     * verbose: bool
         True to show simulation progress bar
-<<<<<<< HEAD
+    """
+
+    def __init__(self, velocity, density, spacing, cachefile=None, dt=None,
+                 padding=50, taper=0.007, verbose=True):
+        super(ElasticSH, self).__init__(cachefile, spacing, velocity.shape,
+                                        dt, padding, taper, verbose)
+        self.density = density
+        self.velocity = velocity
+        self.mu = lame_mu(velocity, density)
+        if self.dt is None:
+            self.dt = self.maxdt()
+
+    def __getitem__(self, index):
+        """
+        Get an iteration of the panels object from the hdf5 cache file.
+
+        Parameters:
+
+        * index: index or slicing
+            index for slicing hdf5 data set
+
+        Returns:
+
+        * panels object : 2D panels object at index
+
+        """
+        with self._get_cache() as f:
+            data = f['panels'][index]
+        return data
+
+    @staticmethod
+    def from_cache(fname, verbose=True):
+        """
+        Creates a simulation object from a pre-existing HDF5 file
+
+        * fname: str
+            HDF5 file path containing a previous simulation stored
+
+        * verbose: bool
+            Progress status shown or not
+        """
+        with h5py.File(fname, 'r') as f:
+            vel = f['velocity']
+            dens = f['density']
+            panels = f['panels']
+            dx = panels.attrs['dx']
+            dz = panels.attrs['dz']
+            dt = panels.attrs['dt']
+            padding = panels.attrs['padding']
+            taper = panels.attrs['taper']
+            sim = ElasticSH(vel[:], dens[:], (dx, dz), dt=dt, padding=padding,
+                            taper=taper, cachefile=fname)
+            sim.simsize = panels.attrs['simsize']
+            sim.it = panels.attrs['iteration']
+            sim.sources = pickle.loads(f['sources'].value.tostring())
+        sim.set_verbose(verbose)
+        return sim
+
+    def _init_cache(self, npanels, chunks=None,
+                    compression='lzf', shuffle=True):
+        """
+        Init the hdf5 cache file with this simulation parameters
+
+        * npanels: int
+            number of 2D panels needed for this simulation run
+        *  chunks : HDF5 data set option
+            (Tuple) Chunk shape, or True to enable auto-chunking.
+        * compression: HDF5 data set option
+            (String or int) Compression strategy.  Legal values are 'gzip',
+            'szip', 'lzf'.  If an integer in range(10), this indicates gzip
+            compression level. Otherwise, an integer indicates the number of a
+            dynamically loaded compression filter.
+        * shuffle: (bool) HDF5 data set option
+            (T/F) Enable shuffle filter.
+        """
+        nz, nx = self.shape
+        if chunks is None:
+            chunks = (1, nz//10, nx//10)
+        with self._get_cache(mode='w') as f:  # create HDF5 data sets
+            nz, nx = self.shape
+            dset = f.create_dataset('panels', (npanels, nz, nx),
+                                    maxshape=(None, nz, nx),
+                                    chunks=chunks,
+                                    compression=compression,
+                                    shuffle=shuffle,
+                                    dtype=numpy.float)
+            dset.attrs['shape'] = self.shape
+            dset.attrs['simsize'] = self.simsize
+            dset.attrs['iteration'] = self.it
+            dset.attrs['dx'] = self.dx
+            dset.attrs['dz'] = self.dz
+            dset.attrs['dt'] = self.dt
+            dset.attrs['padding'] = self.padding
+            dset.attrs['taper'] = self.taper
+            f.create_dataset('velocity', data=self.velocity)
+            f.create_dataset('density', data=self.density)
+            f.create_dataset(
+                'sources', data=numpy.void(pickle.dumps(self.sources)))
+
+    def _expand_cache(self, npanels):
+        """
+        Expand the hdf5 cache file of this simulation parameters
+        for more iterations
+
+        *  npanels: int
+            number of 2D panels needed for this simulation run
+        """
+        with self._get_cache(mode='a') as f:
+            cache = f['panels']
+            cache.resize(self.simsize + npanels, axis=0)
+
+    def _cache_panels(self, u, tp1, iteration, simul_size):
+        """
+        Save the last calculated panels and information about it
+        in the hdf5 cache file
+
+        Parameters:
+
+        * panels : tuple or variable
+            tuple or variable containing all 2D panels needed for
+            this simulation
+        * tp1 : int
+            panel time index
+        * iteration:
+            iteration number
+        * simul_size:
+            number of iterations that has been run
+        """
+        # Save the panel to disk
+        with self._get_cache(mode='a') as f:
+            cache = f['panels']
+            cache[simul_size - 1] = u[tp1]
+            cache.attrs['simsize'] = simul_size
+            # I need to update the attribute with this iteration number
+            # so that simulation runs properly after reloaded from file
+            cache.attrs['iteration'] = iteration
+
+    def _init_panels(self):
+        """
+        Start the simulation panels used for finite difference solution.
+        Keep consistency of simulations if loaded from file.
+
+        Returns:
+
+        * return:
+            panels object
+
+        """
+        # If this is the first run, start with zeros, else, get the last two
+        # panels from the cache so that the simulation can be resumed
+        if self.simsize == 0:
+            nz, nx = self.shape
+            u = numpy.zeros((2, nz, nx), dtype=numpy.float)
+        else:
+            with self._get_cache() as f:
+                cache = f['panels']
+                u = cache[self.simsize - 2: self.simsize][::-1]
+        return u
+
+    def add_point_source(self, position, wavelet):
+        """"
+        Adds a point source to this simulation
+
+        Parameters:
+
+        * position : tuple
+            The (x, z) coordinates of the source
+        * source : source function
+            (see :class:`~fatiando.seismic.wavefd.Ricker` for an
+            example source)
+
+        """
+        self.sources.append([position, wavelet])
+
+    def _timestep(self, u, tm1, t, tp1, iteration):
+        nz, nx = self.shape
+        _step_elastic_sh(u[tp1], u[t], u[tm1], 3, nx - 3, 3, nz - 3,
+                         self.dt, self.dx, self.dz, self.mu, self.density)
+        _apply_damping(u[t], nx, nz, self.padding, self.taper)
+        _nonreflexive_sh_boundary_conditions(u[tp1], u[t], nx, nz, self.dt,
+                                             self.dx, self.dz,
+                                             self.mu, self.density)
+        _apply_damping(u[tp1], nx, nz, self.padding, self.taper)
+        for pos, src in self.sources:
+            j, i = pos
+            u[tp1, i, j] += src(iteration*self.dt)
+
+    def _plot_snapshot(self, frame, **kwargs):
+        with h5py.File(self.cachefile) as f:
+            data = f['panels'][frame]
+        scale = numpy.abs(data).max()
+        nz, nx = self.shape
+        dx, dz = nx*self.dx, nz*self.dz
+        if 'extent' not in kwargs:
+            kwargs['extent'] = [0, dx, dz, 0]
+        if 'cmap' not in kwargs:
+            kwargs['cmap'] = plt.cm.seismic
+        plt.imshow(data, vmin=-scale, vmax=scale, **kwargs)
+        plt.colorbar(pad=0, aspect=30).set_label('Displacement')
+
+    def maxdt(self):
+        nz, nx = self.shape
+        return 0.6*maxdt([0, nx*self.dx, 0, nz*self.dz],
+                         self.shape, self.velocity.max())
+
+
+def anim_to_html(anim, fps=6, dpi=30, writer='avconv'):
+    """
+    Convert a matplotlib animation object to a video embedded in an HTML
+    <video> tag.
+
+    Uses avconv (default) or ffmpeg.
+
+    Returns an IPython.display.HTML object for embedding in the notebook.
+
+    Adapted from `the yt project docs
+    <http://yt-project.org/doc/cookbook/embedded_webm_animation.html>`__.
+    """
+    VIDEO_TAG = """
+    <video controls>
+    <source src="data:video/webm;base64,{0}" type="video/webm">
+    Your browser does not support the video tag.
+    </video>"""
+    plt.close(anim._fig)
+    if not hasattr(anim, '_encoded_video'):
+        with NamedTemporaryFile(suffix='.webm') as f:
+            anim.save(f.name, fps=fps, dpi=dpi, writer=writer,
+                      extra_args=['-vcodec', 'libvpx'])
+            video = open(f.name, "rb").read()
+        anim._encoded_video = video.encode("base64")
+    return HTML(VIDEO_TAG.format(anim._encoded_video))
+
+
+class ElasticPSV(WaveFD2D):
+    """
+    Simulate P and SV waves using the Parsimonious Staggered Grid (PSG) finite
+    differences scheme of Luo and Schuster (1990).
+
+    Uses absorbing boundary conditions (Gaussian taper) in the lower, left and
+    right boundaries. The top implements the free-surface boundary condition
+    of Vidale and Clayton (1986).
+
+    Parameters:
+
+    * pvel: 2D-array (defines shape simulation)
+        The p wave velocity
+    * svel: 2D-array (defines shape simulation)
+        The s wave velocity
+    * density: 2D-array (defines shape simulation)
+        The density
+    * spacing: (dx, dz)
+        space increment for x and z direction
+    * cachefile: str
+        The hdf5 cachefile file path to store the simulation
+    * dt: float
+        time increment for simulation (recommended not to set)
+    * padding : int
+        Number of grid nodes to use for the absorbing boundary region
+    * taper : float
+        The intensity of the Gaussian taper function used for the absorbing
+        boundary conditions
+    * verbose: bool
+        True to show simulation progress bar
 
     """
 
@@ -1412,7 +1035,20 @@
         return 0.6*maxdt([0, nx*self.dx, 0, nz*self.dz],
                          self.shape, self.pvel.max())
 
-    def add_blast_source(self, position, wavelet):
+    def add_blast_source(self, position, source):
+        """
+        Adds a point source to this simulation
+
+        Parameters:
+
+        * position : tuple
+            The (x, z) coordinates of the source
+
+        * source : source function
+            (see :class:`~fatiando.seismic.wavefd.Ricker` for an example
+            source)
+
+        """
         nz, nx = self.shape
         i, j = position
         amp = 1/(2**0.5)
@@ -1574,6 +1210,7 @@
 
         * verbose: bool
             Progress status shown or not
+
         """
         with h5py.File(fname, 'r') as f:
             pvel = f['pvel']
@@ -1765,6 +1402,7 @@
             if vectors is not None:
                 vectors.set_UVC(ux, uz)
             return wavefield, particles, vectors
+
         frames = self.simsize//every
         anim = animation.FuncAnimation(fig, plot, frames=frames, blit=blit,
                                        interval=interval)
@@ -1784,707 +1422,6 @@
     For the left, right and lower uses boundaries uses
     Transparent condition of Reynolds, A. C. and also absorbing boundary
     conditions (Gaussian taper).
-
-    Parameters:
-
-    * velocity: 2D-array (defines shape simulation)
-        The wave velocity at all the grid nodes
-=======
-    """
-
-    def __init__(self, velocity, density, spacing, cachefile=None, dt=None,
-                 padding=50, taper=0.007, verbose=True):
-        super(ElasticSH, self).__init__(cachefile, spacing, velocity.shape,
-                                        dt, padding, taper, verbose)
-        self.density = density
-        self.velocity = velocity
-        self.mu = lame_mu(velocity, density)
-        if self.dt is None:
-            self.dt = self.maxdt()
-
-    def __getitem__(self, index):
-        """
-        Get an iteration of the panels object from the hdf5 cache file.
-
-        Parameters:
-
-        * index: index or slicing
-            index for slicing hdf5 data set
-
-        Returns:
-
-        * panels object : 2D panels object at index
-
-        """
-        with self._get_cache() as f:
-            data = f['panels'][index]
-        return data
-
-    @staticmethod
-    def from_cache(fname, verbose=True):
-        """
-        Creates a simulation object from a pre-existing HDF5 file
-
-        * fname: str
-            HDF5 file path containing a previous simulation stored
-
-        * verbose: bool
-            Progress status shown or not
-        """
-        with h5py.File(fname, 'r') as f:
-            vel = f['velocity']
-            dens = f['density']
-            panels = f['panels']
-            dx = panels.attrs['dx']
-            dz = panels.attrs['dz']
-            dt = panels.attrs['dt']
-            padding = panels.attrs['padding']
-            taper = panels.attrs['taper']
-            sim = ElasticSH(vel[:], dens[:], (dx, dz), dt=dt, padding=padding,
-                            taper=taper, cachefile=fname)
-            sim.simsize = panels.attrs['simsize']
-            sim.it = panels.attrs['iteration']
-            sim.sources = pickle.loads(f['sources'].value.tostring())
-        sim.set_verbose(verbose)
-        return sim
-
-    def _init_cache(self, npanels, chunks=None,
-                    compression='lzf', shuffle=True):
-        """
-        Init the hdf5 cache file with this simulation parameters
-
-        * npanels: int
-            number of 2D panels needed for this simulation run
-        *  chunks : HDF5 data set option
-            (Tuple) Chunk shape, or True to enable auto-chunking.
-        * compression: HDF5 data set option
-            (String or int) Compression strategy.  Legal values are 'gzip',
-            'szip', 'lzf'.  If an integer in range(10), this indicates gzip
-            compression level. Otherwise, an integer indicates the number of a
-            dynamically loaded compression filter.
-        * shuffle: (bool) HDF5 data set option
-            (T/F) Enable shuffle filter.
-        """
-        nz, nx = self.shape
-        if chunks is None:
-            chunks = (1, nz//10, nx//10)
-        with self._get_cache(mode='w') as f:  # create HDF5 data sets
-            nz, nx = self.shape
-            dset = f.create_dataset('panels', (npanels, nz, nx),
-                                    maxshape=(None, nz, nx),
-                                    chunks=chunks,
-                                    compression=compression,
-                                    shuffle=shuffle,
-                                    dtype=numpy.float)
-            dset.attrs['shape'] = self.shape
-            dset.attrs['simsize'] = self.simsize
-            dset.attrs['iteration'] = self.it
-            dset.attrs['dx'] = self.dx
-            dset.attrs['dz'] = self.dz
-            dset.attrs['dt'] = self.dt
-            dset.attrs['padding'] = self.padding
-            dset.attrs['taper'] = self.taper
-            f.create_dataset('velocity', data=self.velocity)
-            f.create_dataset('density', data=self.density)
-            f.create_dataset(
-                'sources', data=numpy.void(pickle.dumps(self.sources)))
-
-    def _expand_cache(self, npanels):
-        """
-        Expand the hdf5 cache file of this simulation parameters
-        for more iterations
-
-        *  npanels: int
-            number of 2D panels needed for this simulation run
-        """
-        with self._get_cache(mode='a') as f:
-            cache = f['panels']
-            cache.resize(self.simsize + npanels, axis=0)
-
-    def _cache_panels(self, u, tp1, iteration, simul_size):
-        """
-        Save the last calculated panels and information about it
-        in the hdf5 cache file
-
-        Parameters:
-
-        * panels : tuple or variable
-            tuple or variable containing all 2D panels needed for
-            this simulation
-        * tp1 : int
-            panel time index
-        * iteration:
-            iteration number
-        * simul_size:
-            number of iterations that has been run
-        """
-        # Save the panel to disk
-        with self._get_cache(mode='a') as f:
-            cache = f['panels']
-            cache[simul_size - 1] = u[tp1]
-            cache.attrs['simsize'] = simul_size
-            # I need to update the attribute with this iteration number
-            # so that simulation runs properly after reloaded from file
-            cache.attrs['iteration'] = iteration
-
-    def _init_panels(self):
-        """
-        Start the simulation panels used for finite difference solution.
-        Keep consistency of simulations if loaded from file.
-
-        Returns:
-
-        * return:
-            panels object
-
-        """
-        # If this is the first run, start with zeros, else, get the last two
-        # panels from the cache so that the simulation can be resumed
-        if self.simsize == 0:
-            nz, nx = self.shape
-            u = numpy.zeros((2, nz, nx), dtype=numpy.float)
-        else:
-            with self._get_cache() as f:
-                cache = f['panels']
-                u = cache[self.simsize - 2: self.simsize][::-1]
-        return u
-
-    def add_point_source(self, position, wavelet):
-        """"
-        Adds a point source to this simulation
-
-        Parameters:
-
-        * position : tuple
-            The (x, z) coordinates of the source
-        * source : source function
-            (see :class:`~fatiando.seismic.wavefd.Ricker` for an
-            example source)
-
-        """
-        self.sources.append([position, wavelet])
-
-    def _timestep(self, u, tm1, t, tp1, iteration):
-        nz, nx = self.shape
-        _step_elastic_sh(u[tp1], u[t], u[tm1], 3, nx - 3, 3, nz - 3,
-                         self.dt, self.dx, self.dz, self.mu, self.density)
-        _apply_damping(u[t], nx, nz, self.padding, self.taper)
-        _nonreflexive_sh_boundary_conditions(u[tp1], u[t], nx, nz, self.dt,
-                                             self.dx, self.dz,
-                                             self.mu, self.density)
-        _apply_damping(u[tp1], nx, nz, self.padding, self.taper)
-        for pos, src in self.sources:
-            j, i = pos
-            u[tp1, i, j] += src(iteration*self.dt)
-
-    def _plot_snapshot(self, frame, **kwargs):
-        with h5py.File(self.cachefile) as f:
-            data = f['panels'][frame]
-        scale = numpy.abs(data).max()
-        nz, nx = self.shape
-        dx, dz = nx*self.dx, nz*self.dz
-        if 'extent' not in kwargs:
-            kwargs['extent'] = [0, dx, dz, 0]
-        if 'cmap' not in kwargs:
-            kwargs['cmap'] = plt.cm.seismic
-        plt.imshow(data, vmin=-scale, vmax=scale, **kwargs)
-        plt.colorbar(pad=0, aspect=30).set_label('Displacement')
-
-    def maxdt(self):
-        nz, nx = self.shape
-        return 0.6*maxdt([0, nx*self.dx, 0, nz*self.dz],
-                         self.shape, self.velocity.max())
-
-
-def anim_to_html(anim, fps=6, dpi=30, writer='avconv'):
-    """
-    Convert a matplotlib animation object to a video embedded in an HTML
-    <video> tag.
-
-    Uses avconv (default) or ffmpeg.
-
-    Returns an IPython.display.HTML object for embedding in the notebook.
-
-    Adapted from `the yt project docs
-    <http://yt-project.org/doc/cookbook/embedded_webm_animation.html>`__.
-    """
-    VIDEO_TAG = """
-    <video controls>
-    <source src="data:video/webm;base64,{0}" type="video/webm">
-    Your browser does not support the video tag.
-    </video>"""
-    plt.close(anim._fig)
-    if not hasattr(anim, '_encoded_video'):
-        with NamedTemporaryFile(suffix='.webm') as f:
-            anim.save(f.name, fps=fps, dpi=dpi, writer=writer,
-                      extra_args=['-vcodec', 'libvpx'])
-            video = open(f.name, "rb").read()
-        anim._encoded_video = video.encode("base64")
-    return HTML(VIDEO_TAG.format(anim._encoded_video))
-
-
-class ElasticPSV(WaveFD2D):
-    """
-    Simulate P and SV waves using the Parsimonious Staggered Grid (PSG) finite
-    differences scheme of Luo and Schuster (1990).
-
-    Uses absorbing boundary conditions (Gaussian taper) in the lower, left and
-    right boundaries. The top implements the free-surface boundary condition
-    of Vidale and Clayton (1986).
-
-    Parameters:
-
-    * pvel: 2D-array (defines shape simulation)
-        The p wave velocity
-    * svel: 2D-array (defines shape simulation)
-        The s wave velocity
-    * density: 2D-array (defines shape simulation)
-        The density
->>>>>>> b8587f2c
-    * spacing: (dx, dz)
-        space increment for x and z direction
-    * cachefile: str
-        The hdf5 cachefile file path to store the simulation
-    * dt: float
-        time increment for simulation (recommended not to set)
-    * padding : int
-        Number of grid nodes to use for the absorbing boundary region
-    * taper : float
-        The intensity of the Gaussian taper function used for the absorbing
-        boundary conditions
-    * verbose: bool
-        True to show simulation progress bar
-
-<<<<<<< HEAD
-    References:
-
-    * Boundary conditions for numerical solution of wave propagation problems
-    Geophysics p 1099-1110 - 1978
-
-    TODO: fix boundaries and padding indexes. The way it is implemented
-    nz looses 2 index values due 4 order space differences. So
-    you can not access sim[:, 0, 5] as a seismogram at z=0 since z=0
-    is not stored is just a boundary condition.
-=======
->>>>>>> b8587f2c
-    """
-    def __init__(self, velocity, spacing, cachefile=None, dt=None,
-                 padding=50, taper=0.004, verbose=True):
-        super(Scalar, self).__init__(cachefile, spacing, velocity.shape, dt,
-                                     padding, taper, verbose)
-        self.velocity = velocity
-        if self.dt is None:
-            self.dt = self.maxdt()
-
-<<<<<<< HEAD
-    def maxdt(self):
-        r"""
-        Calculate the maximum time step that can be used in the
-        FD scalar simulation with 4th order space 1st time backward.
-
-=======
-    def     __init__(self, pvel, svel, density, spacing, cachefile=None, dt=None,
-                 padding=50, taper=0.007, verbose=True):
-        super(ElasticPSV, self).__init__(cachefile, spacing, pvel.shape, dt,
-                                         padding, taper, verbose)
-        self.pvel = pvel
-        self.svel = svel
-        self.density = density
-        if self.dt is None:
-            self.dt = self.maxdt()
-        self.mu = lame_mu(svel, density)
-        self.lamb = lame_lamb(pvel, svel, density)
-        self.padding = padding
-        self.taper = taper
-        self.make_free_surface_matrices()
-
-    def maxdt(self):
-        nz, nx = self.shape
-        return 0.6*maxdt([0, nx*self.dx, 0, nz*self.dz],
-                         self.shape, self.pvel.max())
-
-    def add_blast_source(self, position, source):
-        """
-        Adds a point source to this simulation
-
-        Parameters:
-
-        * position : tuple
-            The (x, z) coordinates of the source
-
-        * source : source function
-            (see :class:`~fatiando.seismic.wavefd.Ricker` for an example
-            source)
-
-        """
-        nz, nx = self.shape
-        i, j = position
-        amp = 1/(2**0.5)
-        locations = [
-            [i - 1,     j,    0,   -1],
-            [i + 1,     j,    0,    1],
-            [i    , j - 1,   -1,    0],
-            [i    , j + 1,    1,    0],
-            [i - 1, j - 1, -amp, -amp],
-            [i + 1, j - 1, -amp,  amp],
-            [i - 1, j + 1,  amp, -amp],
-            [i + 1, j + 1,  amp,  amp],
-            ]
-        for k, l, xamp, zamp in locations:
-            if k >= 0 and k < nz and l >= 0 and l < nx:
-                xwav = xamp*source
-                zwav = zamp*source
-                self.sources.append([[k, l], xwav, zwav])
-
-    def add_point_source(self, position, dip, source):
-        """
-        Adds a point source to this simulation
-
-        Parameters:
-
-        * position : tuple
-            The (x, z) coordinates of the source
-
-        * dip : float
-            dip of the source (with respect to the horizontal)
-            angle in degrees
-
-        * source : source function
-            (see :class:`~fatiando.seismic.wavefd.Ricker` for an example
-            source)
-
-        """
-        d2r = numpy.pi/180
-        xamp = numpy.cos(d2r*dip)
-        zamp = numpy.sin(d2r*dip)
-        self.sources.append([position, xamp*source, zamp*source])
-
-    def __getitem__(self, args):
-        with self._get_cache() as f:
-            ux = f['xpanels'][args]
-            uz = f['zpanels'][args]
-        return [ux, uz]
-
-    def _plot_snapshot(self, frame, **kwargs):
-        with h5py.File(self.cachefile) as f:
-            ux = f['xpanels'][frame]
-            uz = f['zpanels'][frame]
-        plottype = kwargs.get('plottype', ['wavefield'])
-        nz, nx = self.shape
-        mx, mz = nx*self.dx, nz*self.dz
-        if 'wavefield' in plottype:
-            extent = [0, mx, mz, 0]
-            cmap = kwargs.get('cmap', plt.cm.seismic)
-            p = numpy.empty(self.shape, dtype=numpy.float)
-            s = numpy.empty(self.shape, dtype=numpy.float)
-            _xz2ps(ux, uz, p, s, nx, nz, self.dx, self.dz)
-            data = p + s
-            scale = numpy.abs(data).max()
-            vmin = kwargs.get('vmin', -scale)
-            vmax = kwargs.get('vmax', scale)
-            plt.imshow(data, cmap=cmap, extent=extent, vmin=vmin, vmax=vmax)
-            plt.colorbar(pad=0, aspect=30).set_label('Divergence + Curl')
-        if 'particles' in plottype:
-            every_particle = kwargs.get('every_particle', 5)
-            markersize = kwargs.get('markersize', 1)
-            scale = kwargs.get('scale', 1)
-            xs = numpy.linspace(0, mx, nx)[::every_particle]
-            zs = numpy.linspace(0, mz, nz)[::every_particle]
-            x, z = numpy.meshgrid(xs, zs)
-            x += scale*ux[::every_particle, ::every_particle]
-            z += scale*uz[::every_particle, ::every_particle]
-            plt.plot(x, z, '.k', markersize=markersize)
-        if 'vectors' in plottype:
-            every_particle = kwargs.get('every_particle', 5)
-            scale = kwargs.get('scale', 1)
-            linewidth = kwargs.get('linewidth', 0.1)
-            xs = numpy.linspace(0, mx, nx)[::every_particle]
-            zs = numpy.linspace(0, mz, nz)[::every_particle]
-            x, z = numpy.meshgrid(xs, zs)
-            plt.quiver(x, z,
-                       ux[::every_particle, ::every_particle],
-                       uz[::every_particle, ::every_particle],
-                       scale=1/scale, linewidth=linewidth,
-                       pivot='tail', angles='xy', scale_units='xy')
-
-    def _init_cache(self, panels, chunks=None, compression='lzf',
-                    shuffle=True):
-        """
-        Init the hdf5 cache file with this simulation parameters
-
-        Parameters:
-
-        * panels:
-
-        *  chunks : HDF5 data set option
-            (Tuple) Chunk shape, or True to enable auto-chunking.
-        * compression: HDF5 data set option
-            (String or int) Compression strategy.  Legal values are 'gzip',
-            'szip', 'lzf'.  If an integer in range(10), this indicates gzip
-            compression level. Otherwise, an integer indicates the number of a
-            dynamically loaded compression filter.
-        * shuffle: (bool) HDF5 data set option
-            (T/F) Enable shuffle filter.
-
-        """
-        nz, nx = self.shape
-        if chunks is None:
-            chunks = (1, nz//10, nx//10)
-        with self._get_cache(mode='w') as f:
-            nz, nx = self.shape
-            dset = f.create_dataset('xpanels', (panels, nz, nx),
-                                    maxshape=(None, nz, nx),
-                                    chunks=chunks,
-                                    compression=compression,
-                                    shuffle=shuffle,
-                                    dtype=numpy.float)
-            dset.attrs['shape'] = self.shape
-            dset.attrs['simsize'] = self.simsize
-            dset.attrs['iteration'] = self.it
-            dset.attrs['dx'] = self.dx
-            dset.attrs['dz'] = self.dz
-            dset.attrs['dt'] = self.dt
-            dset.attrs['padding'] = self.padding
-            dset.attrs['taper'] = self.taper
-            f.create_dataset('zpanels', (panels, nz, nx),
-                             maxshape=(None, nz, nx),
-                             chunks=chunks,
-                             compression=compression,
-                             shuffle=shuffle,
-                             dtype=numpy.float)
-            f.create_dataset('pvel', data=self.pvel,
-                             chunks=chunks[1:],
-                             compression=compression,
-                             shuffle=shuffle)
-            f.create_dataset('svel', data=self.svel,
-                             chunks=chunks[1:],
-                             compression=compression,
-                             shuffle=shuffle)
-            f.create_dataset('density', data=self.density,
-                             chunks=chunks[1:],
-                             compression=compression,
-                             shuffle=shuffle)
-            f.create_dataset(
-                'sources', data=numpy.void(pickle.dumps(self.sources)))
-            dset.attrs['len'] = len(self.sources)
-
-    @staticmethod
-    def from_cache(fname, verbose=True):
-        """
-        Creates a simulation object from a pre-existing HDF5 file
-
-        * fname: str
-            HDF5 file path containing a previous simulation stored
-
-        * verbose: bool
-            Progress status shown or not
-
-        """
-        with h5py.File(fname, 'r') as f:
-            pvel = f['pvel']
-            svel = f['svel']
-            dens = f['density']
-            # the first data set contain all the simulation parameters
-            panels = f['xpanels']
-            dx = panels.attrs['dx']
-            dz = panels.attrs['dz']
-            dt = panels.attrs['dt']
-            padding = panels.attrs['padding']
-            taper = panels.attrs['taper']
-            sim = ElasticPSV(pvel[:], svel[:], dens[:], (dx, dz), dt=dt,
-                             padding=padding, taper=taper, cachefile=fname)
-            sim.simsize = panels.attrs['simsize']
-            sim.it = panels.attrs['iteration']
-            sim.sources = pickle.loads(f['sources'].value.tostring())
-        sim.verbose = verbose
-        return sim
-
-    def _cache_panels(self, u, tp1, iteration, simul_size):
-        """
-        Save the last calculated panels and information about it
-        in the hdf5 cache file
-
-        Parameters:
-
-        * panels : tuple or variable
-            tuple or variable containing all 2D panels needed for
-            this simulation
-        * tp1 : int
-            panel time index
-        * iteration:
-            iteration number
-        * simul_size:
-            number of iterations that has been run
-        """
-        # Save the panel to disk
-        with self._get_cache(mode='a') as f:
-            ux, uz = u
-            xpanels = f['xpanels']
-            zpanels = f['zpanels']
-            xpanels[simul_size - 1] = ux[tp1]
-            zpanels[simul_size - 1] = uz[tp1]
-            xpanels.attrs['simsize'] = simul_size
-            xpanels.attrs['iteration'] = iteration
-            zpanels.attrs['simsize'] = simul_size
-            zpanels.attrs['iteration'] = iteration
-
-    def _expand_cache(self, iterations):
-        with self._get_cache(mode='a') as f:
-            f['xpanels'].resize(self.simsize + iterations, axis=0)
-            f['zpanels'].resize(self.simsize + iterations, axis=0)
-
-    def _init_panels(self):
-        if self.simsize == 0:
-            nz, nx = self.shape
-            ux = numpy.zeros((2, nz, nx), dtype=numpy.float)
-            uz = numpy.zeros((2, nz, nx), dtype=numpy.float)
-        else:
-            # Get the last two panels from the cache
-            with self._get_cache() as f:
-                # Reverse the array because the later time comes first in
-                # ux, uz
-                # Need to copy them and reorder because the _timestep function
-                # takes the whole ux array and complains that it isn't C
-                # contiguous
-                # Could change the _timestep to pass ux[tp1], etc, like in
-                # ElasticSH. That would probably be much better.
-                ux = numpy.copy(f['xpanels'][self.simsize - 2: self.simsize]
-                                [::-1], order='C')
-                uz = numpy.copy(f['zpanels'][self.simsize - 2: self.simsize]
-                                [::-1], order='C')
-        return [ux, uz]
-
-    def _timestep(self, u, tm1, t, tp1, iteration):
-        nz, nx = self.shape
-        ux, uz = u
-        _step_elastic_psv(ux, uz, tp1, t, tm1, 1, nx - 1,  1, nz - 1,
-                          self.dt, self.dx, self.dz,
-                          self.mu, self.lamb, self.density)
-        _apply_damping(ux[t], nx, nz, self.padding, self.taper)
-        _apply_damping(uz[t], nx, nz, self.padding, self.taper)
-        # Free-surface boundary conditions
-        Mx1, Mx2, Mx3 = self.Mx
-        Mz1, Mz2, Mz3 = self.Mz
-        ux[tp1, 0, :] = scipy.sparse.linalg.spsolve(
-            Mx1, Mx2*ux[tp1, 1, :] + Mx3*uz[tp1, 1, :])
-        uz[tp1, 0, :] = scipy.sparse.linalg.spsolve(
-            Mz1, Mz2*uz[tp1, 1, :] + Mz3*ux[tp1, 1, :])
-        _nonreflexive_psv_boundary_conditions(
-            ux, uz, tp1, t, tm1, nx, nz, self.dt, self.dx, self.dz,
-            self.mu, self.lamb, self.density)
-        _apply_damping(ux[tp1], nx, nz, self.padding, self.taper)
-        _apply_damping(uz[tp1], nx, nz, self.padding, self.taper)
-        for pos, xsrc, zsrc in self.sources:
-            j, i = pos
-            ux[tp1, i, j] += xsrc(iteration*self.dt)
-            uz[tp1, i, j] += zsrc(iteration*self.dt)
-
-    def make_free_surface_matrices(self):
-        # Pre-compute the matrices required for the free-surface BC
-        nz, nx = self.shape
-        dzdx = 1
-        identity = scipy.sparse.identity(nx)
-        B = scipy.sparse.eye(nx, nx, k=1) - scipy.sparse.eye(nx, nx, k=-1)
-        gamma = scipy.sparse.spdiags(
-            self.lamb[0]/(self.lamb[0] + 2*self.mu[0]), [0], nx, nx)
-        Mx1 = identity - 0.0625*(dzdx**2)*B*gamma*B
-        Mx2 = identity + 0.0625*(dzdx**2)*B*gamma*B
-        Mx3 = 0.5*dzdx*B
-        Mz1 = identity - 0.0625*(dzdx**2)*gamma*B*B
-        Mz2 = identity + 0.0625*(dzdx**2)*gamma*B*B
-        Mz3 = 0.5*dzdx*gamma*B
-        self.Mx = [Mx1, Mx2, Mx3]
-        self.Mz = [Mz1, Mz2, Mz3]
-
-    def animate(self, every=1, plottype=['wavefield'], cutoff=None,
-                cmap=plt.cm.seismic, scale=1, every_particle=5,
-                ax=None,  interval=100, embed=False, blit=False,
-                fps=10, dpi=70, writer='avconv', **kwargs):
-        nz, nx = self.shape
-        mx, mz = nx*self.dx, nz*self.dz
-        if ax is None:
-            plt.figure(facecolor='white')
-            ax = plt.subplot(111)
-            ax.set_xlabel('x')
-            ax.set_ylabel('z')
-            ax.set_xlim(0, mx)
-            ax.set_ylim(0, mz)
-            ax.invert_yaxis()
-        fig = ax.get_figure()
-        wavefield = None
-        particles = None
-        vectors = None
-        if 'wavefield' in plottype:
-            extent = [0, mx, mz, 0]
-            p = numpy.empty(self.shape, dtype=numpy.float)
-            s = numpy.empty(self.shape, dtype=numpy.float)
-            imshow_args = dict(cmap=cmap, extent=extent)
-            if cutoff is not None:
-                imshow_args['vmin'] = -cutoff
-                imshow_args['vmax'] = cutoff
-            wavefield = ax.imshow(numpy.zeros(self.shape), **imshow_args)
-            fig.colorbar(wavefield, pad=0, aspect=30).set_label(
-                'Divergence + Curl')
-        if 'particles' in plottype or 'vectors' in plottype:
-            xs = numpy.linspace(0, mx, nx)[::every_particle]
-            zs = numpy.linspace(0, mz, nz)[::every_particle]
-            x, z = numpy.meshgrid(xs, zs)
-        if 'particles' in plottype:
-            markersize = kwargs.get('markersize', 1)
-            style = kwargs.get('style', '.k')
-            particles, = plt.plot(x.ravel(), z.ravel(), style,
-                                  markersize=markersize)
-        if 'vectors' in plottype:
-            linewidth = kwargs.get('linewidth', 0.1)
-            vectors = plt.quiver(x, z, numpy.zeros_like(x),
-                                 numpy.zeros_like(z),
-                                 scale=1/scale, linewidth=linewidth,
-                                 pivot='tail', angles='xy',
-                                 scale_units='xy')
-        # Check the aspect ratio of the plot and adjust figure size to match
-        aspect = min(self.shape)/max(self.shape)
-        try:
-            aspect /= ax.get_aspect()
-        except TypeError:
-            pass
-        if nx > nz:
-            width = 10
-            height = width*aspect*0.8
-        else:
-            height = 8
-            width = height*aspect*1.5
-        fig.set_size_inches(width, height)
-
-        def plot(i):
-            ax.set_title('iteration: {:d}'.format(i*every))
-            ux, uz = self[i*every]
-            if wavefield is not None:
-                _xz2ps(ux, uz, p, s, nx, nz, self.dx, self.dz)
-                wavefield.set_array(p + s)
-            if particles is not None or vectors is not None:
-                ux = ux[::every_particle, ::every_particle]
-                uz = uz[::every_particle, ::every_particle]
-            if particles is not None:
-                particles.set_data(x.ravel() + scale*ux.ravel(),
-                                   z.ravel() + scale*uz.ravel())
-            if vectors is not None:
-                vectors.set_UVC(ux, uz)
-            return wavefield, particles, vectors
-
-        frames = self.simsize//every
-        anim = animation.FuncAnimation(fig, plot, frames=frames, blit=blit,
-                                       interval=interval)
-        if embed:
-            return anim_to_html(anim, fps=fps, dpi=dpi, writer=writer)
-        else:
-            plt.show()
-            return anim
-
-
-class Scalar(WaveFD2D):
-    r"""
-    Simulate scalar waves using an explicit finite differences scheme 4th order
-    space. Space increment must be equal in x and z.
 
     Parameters:
 
@@ -2504,10 +1441,19 @@
     * verbose: bool
         True to show simulation progress bar
 
+    References:
+
+    * Boundary conditions for numerical solution of wave propagation problems
+    Geophysics p 1099-1110 - 1978
+
+    TODO: fix boundaries and padding indexes. The way it is implemented
+    nz looses 2 index values due 4 order space differences. So
+    you can not access sim[:, 0, 5] as a seismogram at z=0 since z=0
+    is not stored is just a boundary condition.
     """
 
     def __init__(self, velocity, spacing, cachefile=None, dt=None,
-                 padding=50, taper=0.007, verbose=True):
+                 padding=50, taper=0.004, verbose=True):
         super(Scalar, self).__init__(cachefile, spacing, velocity.shape, dt,
                                      padding, taper, verbose)
         self.velocity = velocity
@@ -2519,7 +1465,6 @@
         Calculate the maximum time step that can be used in the
         FD scalar simulation with 4th order space 1st time backward.
 
->>>>>>> b8587f2c
         References
 
         Alford R.M., Kelly K.R., Boore D.M. (1974) Accuracy of
@@ -2781,7 +1726,6 @@
         # due dump regions
         nz += self.padding
         nx += self.padding*2
-<<<<<<< HEAD
         # apply reynolds 1D for 4th order space 2nd time
         _nonreflexive_scalar_boundary_conditions(
             u[tp1], u[t], u[tm1], self.velocity, self.dt, self.dx,
@@ -2794,18 +1738,6 @@
         # finally make the step
         _step_scalar(u[tp1], u[t], u[tm1], 2, nx - 2, 2, nz - 2,
                      self.dt, self.dx, self.dz, self.velocity)
-=======
-        ds = self.dx  # increment equal
-        _step_scalar(u[tp1], u[t], u[tm1], 2, nx - 2, 2, nz - 2,
-                     self.dt, ds, self.velocity)
-        # forth order +2-2 indexes needed
-        # Damp the regions in the padding to make waves go to infinity
-        _apply_damping(u[t], nx, nz, self.padding, self.taper)
-        # not PML yet or anything similar
-        _reflexive_scalar_boundary_conditions(u[tp1], nx, nz)
-        # Damp the regions in the padding to make waves go to infinity
-        _apply_damping(u[tp1], nx, nz, self.padding, self.taper)
->>>>>>> b8587f2c
         for pos, src in self.sources:
             j, i = pos
             u[tp1, i, j + self.padding] += src(iteration*self.dt)
@@ -2832,7 +1764,6 @@
             kwargs['cmap'] = plt.cm.seismic
         plt.imshow(data, **kwargs)
         plt.colorbar(pad=0, aspect=30).set_label('Displacement')
-<<<<<<< HEAD
 
 # class MexHatSource(object):
 #
@@ -2959,8 +1890,6 @@
 #         xsources.append(xsrc)
 #         zsources.append(zsrc)
 #     return xsources, zsources
-=======
->>>>>>> b8587f2c
 
 
 def lame_lamb(pvel, svel, dens):
@@ -3052,289 +1981,6 @@
     return array_pad
 
 
-<<<<<<< HEAD
-def elastic_sh(mu, density, area, dt, iterations, sources, stations=None,
-               snapshot=None, padding=50, taper=0.005):
-    """
-    Simulate SH waves using the Equivalent Staggered Grid (ESG) finite
-    differences scheme of Di Bartolo et al. (2012).
-
-    This is an iterator. It yields a panel of $u_y$ displacements and a list
-    of arrays with recorded displacements in a time series.
-    Parameter *snapshot* controls how often the iterator yields. The default
-    is only at the end, so only the final panel and full time series are
-    yielded.
-
-    Uses absorbing boundary conditions (Gaussian taper) in the lower, left and
-    right boundaries. The top implements a free-surface boundary condition.
-
-    Parameters:
-
-    * mu : 2D-array (shape = *shape*)
-        The :math:`\mu` Lame parameter at all the grid nodes
-    * density : 2D-array (shape = *shape*)
-        The value of the density at all the grid nodes
-    * area : [xmin, xmax, zmin, zmax]
-        The x, z limits of the simulation area, e.g., the shallowest point is
-        at zmin, the deepest at zmax.
-    * dt : float
-        The time interval between iterations
-    * iterations : int
-        Number of time steps to take
-    * sources : list
-        A list of the sources of waves
-        (see :class:`~fatiando.seismic.wavefd.MexHatSource` for an example
-        source)
-    * stations : None or list
-        If not None, then a list of [x, z] pairs with the x and z coordinates
-        of the recording stations. These are physical coordinates, not the
-        indexes
-    * snapshot : None or int
-        If not None, than yield a snapshot of the displacement at every
-        *snapshot* iterations.
-    * padding : int
-        Number of grid nodes to use for the absorbing boundary region
-    * taper : float
-        The intensity of the Gaussian taper function used for the absorbing
-        boundary conditions
-
-    Yields:
-
-    * t, uy, seismograms : int, 2D-array and list of 1D-arrays
-        The current iteration, the particle displacement in the y direction
-        and a list of the displacements recorded at each station until the
-        current iteration.
-
-    """
-    if mu.shape != density.shape:
-        raise ValueError('Density and mu grids should have same shape')
-    x1, x2, z1, z2 = area
-    nz, nx = mu.shape
-    dz, dx = (z2 - z1) / (nz - 1), (x2 - x1) / (nx - 1)
-    # Get the index of the closest point to the stations and start the
-    # seismograms
-    if stations is not None:
-        stations = [[int(round((z - z1) / dz)), int(round((x - x1) / dx))]
-                    for x, z in stations]
-        seismograms = [numpy.zeros(iterations) for i in xrange(len(stations))]
-    else:
-        stations, seismograms = [], []
-    # Add some padding to x and z. The padding region is where the wave is
-    # absorbed
-    pad = int(padding)
-    nx += 2 * pad
-    nz += pad
-    mu_pad = _add_pad(mu, pad, (nz, nx))
-    dens_pad = _add_pad(density, pad, (nz, nx))
-    # Pack the particle position u at 2 different times in one 3d array
-    # u[0] = u(t-1)
-    # u[1] = u(t)
-    # The next time step overwrites the t-1 panel
-    u = numpy.zeros((2, nz, nx), dtype=numpy.float)
-    # Compute and yield the initial solutions
-    for src in sources:
-        i, j = src.indexes()
-        u[1, i, j + pad] += (dt ** 2 / density[i, j]) * src(0)
-    # Update seismograms
-    for station, seismogram in zip(stations, seismograms):
-        i, j = station
-        seismogram[0] = u[1, i, j + pad]
-    if snapshot is not None:
-        yield 0, u[1, :-pad, pad:-pad], seismograms
-    for iteration in xrange(1, iterations):
-        t, tm1 = iteration % 2, (iteration + 1) % 2
-        tp1 = tm1
-        _step_elastic_sh(u[tp1], u[t], u[tm1], 3, nx - 3, 3, nz - 3, dt, dx,
-                         dz, mu_pad, dens_pad)
-        _apply_damping(u[t], nx, nz, pad, taper)
-        _nonreflexive_sh_boundary_conditions(u[tp1], u[t], nx, nz, dt, dx, dz,
-                                             mu_pad, dens_pad)
-        _apply_damping(u[tp1], nx, nz, pad, taper)
-        for src in sources:
-            i, j = src.indexes()
-            u[tp1, i, j +
-                pad] += (dt ** 2 / density[i, j]) * src(iteration * dt)
-        # Update seismograms
-        for station, seismogram in zip(stations, seismograms):
-            i, j = station
-            seismogram[iteration] = u[tp1, i, j + pad]
-        if snapshot is not None and iteration % snapshot == 0:
-            yield iteration, u[tp1, :-pad, pad:-pad], seismograms
-    yield iteration, u[tp1, :-pad, pad:-pad], seismograms
-
-
-def elastic_psv(mu, lamb, density, area, dt, iterations, sources,
-                stations=None, snapshot=None, padding=50, taper=0.002,
-                xz2ps=False):
-    """
-    Simulate P and SV waves using the Parsimonious Staggered Grid (PSG) finite
-    differences scheme of Luo and Schuster (1990).
-
-    This is an iterator. It yields panels of $u_x$ and $u_z$ displacements
-    and a list of arrays with recorded displacements in a time series.
-    Parameter *snapshot* controls how often the iterator yields. The default
-    is only at the end, so only the final panel and full time series are
-    yielded.
-
-    Uses absorbing boundary conditions (Gaussian taper) in the lower, left and
-    right boundaries. The top implements the free-surface boundary condition
-    of Vidale and Clayton (1986).
-
-    Parameters:
-
-    * mu : 2D-array (shape = *shape*)
-        The :math:`\mu` Lame parameter at all the grid nodes
-    * lamb : 2D-array (shape = *shape*)
-        The :math:`\lambda` Lame parameter at all the grid nodes
-    * density : 2D-array (shape = *shape*)
-        The value of the density at all the grid nodes
-    * area : [xmin, xmax, zmin, zmax]
-        The x, z limits of the simulation area, e.g., the shallowest point is
-        at zmin, the deepest at zmax.
-    * dt : float
-        The time interval between iterations
-    * iterations : int
-        Number of time steps to take
-    * sources : [xsources, zsources] : lists
-        A lists of the sources of waves for the particle movement in the x and
-        z directions
-        (see :class:`~fatiando.seismic.wavefd.MexHatSource` for an example
-        source)
-    * stations : None or list
-        If not None, then a list of [x, z] pairs with the x and z coordinates
-        of the recording stations. These are physical coordinates, not the
-        indexes!
-    * snapshot : None or int
-        If not None, than yield a snapshot of the displacements at every
-        *snapshot* iterations.
-    * padding : int
-        Number of grid nodes to use for the absorbing boundary region
-    * taper : float
-        The intensity of the Gaussian taper function used for the absorbing
-        boundary conditions
-    * xz2ps : True or False
-        If True, will yield P and S wave panels instead of ux, uz. See
-        :func:`~fatiando.seismic.wavefd.xz2ps`.
-
-    Yields:
-
-    * [t, ux, uz, xseismograms, zseismograms]
-        The current iteration, the particle displacements in the x and z
-        directions, lists of arrays containing the displacements recorded at
-        each station until the current iteration.
-
-    References:
-
-    Vidale, J. E., and R. W. Clayton (1986), A stable free-surface boundary
-    condition for two-dimensional elastic finite-difference wave simulation,
-    Geophysics, 51(12), 2247-2249.
-
-    """
-    if mu.shape != lamb.shape != density.shape:
-        raise ValueError('Density lambda, and mu grids should have same shape')
-    x1, x2, z1, z2 = area
-    nz, nx = mu.shape
-    dz, dx = (z2 - z1) / (nz - 1), (x2 - x1) / (nx - 1)
-    xsources, zsources = sources
-    # Get the index of the closest point to the stations and start the
-    # seismograms
-    if stations is not None:
-        stations = [[int(round((z - z1) / dz)), int(round((x - x1) / dx))]
-                    for x, z in stations]
-        xseismograms = [numpy.zeros(iterations) for i in xrange(len(stations))]
-        zseismograms = [numpy.zeros(iterations) for i in xrange(len(stations))]
-    else:
-        stations, xseismograms, zseismograms = [], [], []
-    # Add padding to have an absorbing region to simulate an infinite medium
-    pad = int(padding)
-    nx += 2 * pad
-    nz += pad
-    mu_pad = _add_pad(mu, pad, (nz, nx))
-    lamb_pad = _add_pad(lamb, pad, (nz, nx))
-    dens_pad = _add_pad(density, pad, (nz, nx))
-    # Pre-compute the matrices required for the free-surface boundary
-    dzdx = dz / dx
-    identity = scipy.sparse.identity(nx)
-    B = scipy.sparse.eye(nx, nx, k=1) - scipy.sparse.eye(nx, nx, k=-1)
-    gamma = scipy.sparse.spdiags(lamb_pad[0] / (lamb_pad[0] + 2 * mu_pad[0]),
-                                 [0], nx, nx)
-    Mx1 = identity - 0.0625 * (dzdx ** 2) * B * gamma * B
-    Mx2 = identity + 0.0625 * (dzdx ** 2) * B * gamma * B
-    Mx3 = 0.5 * dzdx * B
-    Mz1 = identity - 0.0625 * (dzdx ** 2) * gamma * B * B
-    Mz2 = identity + 0.0625 * (dzdx ** 2) * gamma * B * B
-    Mz3 = 0.5 * dzdx * gamma * B
-    # Compute and yield the initial solutions
-    ux = numpy.zeros((2, nz, nx), dtype=numpy.float)
-    uz = numpy.zeros((2, nz, nx), dtype=numpy.float)
-    if xz2ps:
-        p, s = numpy.empty_like(mu), numpy.empty_like(mu)
-    for src in xsources:
-        i, j = src.indexes()
-        ux[1, i, j + pad] += (dt ** 2 / density[i, j]) * src(0)
-    for src in zsources:
-        i, j = src.indexes()
-        uz[1, i, j + pad] += (dt ** 2 / density[i, j]) * src(0)
-    # Update seismograms
-    for station, xseis, zseis in zip(stations, xseismograms, zseismograms):
-        i, j = station
-        xseis[0] = ux[1, i, j + pad]
-        zseis[0] = uz[1, i, j + pad]
-    if snapshot is not None:
-        if xz2ps:
-            _xz2ps(ux[1, :-pad, pad:-pad], uz[1, :-pad, pad:-pad], p, s,
-                   p.shape[1], p.shape[0], dx, dz)
-            yield [0, p, s, xseismograms, zseismograms]
-        else:
-            yield [0, ux[1, :-pad, pad:-pad], uz[1, :-pad, pad:-pad],
-                   xseismograms, zseismograms]
-    for iteration in xrange(1, iterations):
-        t, tm1 = iteration % 2, (iteration + 1) % 2
-        tp1 = tm1
-        _step_elastic_psv(ux, uz, tp1, t, tm1, 1, nx - 1,  1, nz - 1, dt, dx,
-                          dz, mu_pad, lamb_pad, dens_pad)
-        _apply_damping(ux[t], nx, nz, pad, taper)
-        _apply_damping(uz[t], nx, nz, pad, taper)
-        # Free-surface boundary conditions
-        ux[tp1, 0, :] = scipy.sparse.linalg.spsolve(
-            Mx1, Mx2*ux[tp1, 1, :] + Mx3*uz[tp1, 1, :])
-        uz[tp1, 0, :] = scipy.sparse.linalg.spsolve(
-            Mz1, Mz2*uz[tp1, 1, :] + Mz3*ux[tp1, 1, :])
-        _nonreflexive_psv_boundary_conditions(ux, uz, tp1, t, tm1, nx, nz, dt,
-                                              dx, dz, mu_pad, lamb_pad,
-                                              dens_pad)
-        _apply_damping(ux[tp1], nx, nz, pad, taper)
-        _apply_damping(uz[tp1], nx, nz, pad, taper)
-        for src in xsources:
-            i, j = src.indexes()
-            ux[tp1, i, j + pad] += (dt**2 / density[i, j])*src(iteration*dt)
-        for src in zsources:
-            i, j = src.indexes()
-            uz[tp1, i, j +
-                pad] += (dt ** 2 / density[i, j]) * src(iteration * dt)
-        for station, xseis, zseis in zip(stations, xseismograms, zseismograms):
-            i, j = station
-            xseis[iteration] = ux[tp1, i, j + pad]
-            zseis[iteration] = uz[tp1, i, j + pad]
-        if snapshot is not None and iteration % snapshot == 0:
-            if xz2ps:
-                _xz2ps(ux[tp1, :-pad, pad:-pad], uz[tp1, :-pad, pad:-pad], p,
-                       s, p.shape[1], p.shape[0], dx, dz)
-                yield [iteration, p, s, xseismograms, zseismograms]
-            else:
-                yield [iteration, ux[tp1, :-pad, pad:-pad],
-                       uz[tp1, :-pad, pad:-pad], xseismograms, zseismograms]
-    if xz2ps:
-        _xz2ps(ux[tp1, :-pad, pad:-pad], uz[tp1, :-pad, pad:-pad], p,
-               s, p.shape[1], p.shape[0], dx, dz)
-        yield [iteration, p, s, xseismograms, zseismograms]
-    else:
-        yield [iteration, ux[tp1, :-pad, pad:-pad], uz[tp1, :-pad, pad:-pad],
-               xseismograms, zseismograms]
-
-
-=======
->>>>>>> b8587f2c
 def xz2ps(ux, uz, area):
     r"""
     Convert the x and z displacements into representations of P and S waves
