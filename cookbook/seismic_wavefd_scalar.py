"""
Seismic: 2D finite difference simulation of scalar wave propagation.

Difraction example in cylindrical wedge model. Based on:
R. M. Alford, K. R. Kelly and D. M. Boore - 
Accuracy of finite-difference modeling of the acoustic wave equation. 
Geophysics  1974
"""
import numpy as np
from matplotlib import animation
from fatiando.seismic import wavefd
from fatiando.vis import mpl

# Set the parameters of the finite difference grid
shape = (200, 200)
dx = dz = 100. # spacing
area = [0, shape[1]*dx, 0, shape[0]*dz]
# Set the parameters of the finite difference grid
velocity = np.zeros(shape)+6000.
velocity[100:,100:] = 0.
fc = 15.
<<<<<<< HEAD
sources = [wavefd.GaussSource((125*dx, 75*dz), area, shape,  1., fc)]
dt = wavefd.scalar_maxdt(area, shape, np.max(velocity))
duration = 1.9
maxit = int(duration/dt)
stations = [[75*dx, 125*dz]] # x, z coordinate of the seismometer
snapshots = 3 # every 3 iterations plots one
simulation = wavefd.scalar(velocity, area, dt, maxit, sources, stations, snapshots)

# This part makes an animation using matplotlib animation API
background = (velocity-4000)*10**-1
fig = mpl.figure(figsize=(8, 6))
mpl.subplots_adjust(right=0.98, left=0.11, hspace=0.5, top=0.93)
mpl.subplot2grid((4, 3), (0,0), colspan=3,rowspan=3)
wavefield = mpl.imshow(np.zeros_like(velocity), extent=area, cmap=mpl.cm.gray_r,
                       vmin=-300, vmax=300)
mpl.points(stations, '^b', size=8)
=======
simulation = wavefd.Scalar(velocity, (ds, ds))
simulation.add_point_source((125, 75), -1*wavefd.Gauss(1., fc))
duration = 2.6
maxit = int(duration / simulation.dt)
maxt = duration

# This part makes an animation using matplotlibs animation API
background = (velocity - 6000) * 10 ** -3
fig = mpl.figure(figsize=(8, 6))
mpl.subplots_adjust(right=0.98, left=0.11, hspace=0.5, top=0.93)
mpl.subplot2grid((4, 3), (0, 0), colspan=3, rowspan=3)
wavefield = mpl.imshow(np.zeros_like(velocity), extent=area,
                       cmap=mpl.cm.gray_r, vmin=-0.05, vmax=0.05)
mpl.points([75*ds, 125*ds], '^b', size=8)  # seismometer position
>>>>>>> 721dbdcc
mpl.ylim(area[2:][::-1])
mpl.xlabel('x (km)')
mpl.ylabel('z (km)')
mpl.m2km()
mpl.subplot2grid((4,3), (3,0), colspan=3)
seismogram1, = mpl.plot([],[],'-k')
mpl.xlim(0, duration)
mpl.ylim(-0.05, 0.05)
mpl.ylabel('Amplitude')
<<<<<<< HEAD
times = np.linspace(0, dt*maxit, maxit)
# This function updates the plot every few timesteps
def animate(i):
    t, u, seismogram = simulation.next()
    seismogram1.set_data(times[:t+1], seismogram[0][:t+1])
    wavefield.set_array(background[::-1]+u[::-1])
    return wavefield, seismogram1
anim = animation.FuncAnimation(fig, animate, frames=maxit/snapshots, interval=1)
=======
mpl.xlabel('Time (s)')
times = np.linspace(0, maxt, maxit)
# This function updates the plot every few timesteps

simulation.run(maxit)
seismogram = simulation[:, 125, 75]  # (time, z and x) shape

def animate(i):
    u = simulation[i]
    seismogram1.set_data(times[:i], seismogram[:i])
    wavefield.set_array(background[::-1] + u[::-1])
    return wavefield, seismogram1

anim = animation.FuncAnimation(
    fig, animate, frames=maxit, interval=1)
>>>>>>> 721dbdcc
mpl.show()<|MERGE_RESOLUTION|>--- conflicted
+++ resolved
@@ -2,8 +2,8 @@
 Seismic: 2D finite difference simulation of scalar wave propagation.
 
 Difraction example in cylindrical wedge model. Based on:
-R. M. Alford, K. R. Kelly and D. M. Boore - 
-Accuracy of finite-difference modeling of the acoustic wave equation. 
+R. M. Alford, K. R. Kelly and D. M. Boore -
+Accuracy of finite-difference modeling of the acoustic wave equation.
 Geophysics  1974
 """
 import numpy as np
@@ -13,30 +13,12 @@
 
 # Set the parameters of the finite difference grid
 shape = (200, 200)
-dx = dz = 100. # spacing
-area = [0, shape[1]*dx, 0, shape[0]*dz]
+ds = 100.  # spacing
+area = [0, shape[0] * ds, 0, shape[1] * ds]
 # Set the parameters of the finite difference grid
-velocity = np.zeros(shape)+6000.
-velocity[100:,100:] = 0.
+velocity = np.zeros(shape) + 6000.
+velocity[100:, 100:] = 0.
 fc = 15.
-<<<<<<< HEAD
-sources = [wavefd.GaussSource((125*dx, 75*dz), area, shape,  1., fc)]
-dt = wavefd.scalar_maxdt(area, shape, np.max(velocity))
-duration = 1.9
-maxit = int(duration/dt)
-stations = [[75*dx, 125*dz]] # x, z coordinate of the seismometer
-snapshots = 3 # every 3 iterations plots one
-simulation = wavefd.scalar(velocity, area, dt, maxit, sources, stations, snapshots)
-
-# This part makes an animation using matplotlib animation API
-background = (velocity-4000)*10**-1
-fig = mpl.figure(figsize=(8, 6))
-mpl.subplots_adjust(right=0.98, left=0.11, hspace=0.5, top=0.93)
-mpl.subplot2grid((4, 3), (0,0), colspan=3,rowspan=3)
-wavefield = mpl.imshow(np.zeros_like(velocity), extent=area, cmap=mpl.cm.gray_r,
-                       vmin=-300, vmax=300)
-mpl.points(stations, '^b', size=8)
-=======
 simulation = wavefd.Scalar(velocity, (ds, ds))
 simulation.add_point_source((125, 75), -1*wavefd.Gauss(1., fc))
 duration = 2.6
@@ -51,26 +33,15 @@
 wavefield = mpl.imshow(np.zeros_like(velocity), extent=area,
                        cmap=mpl.cm.gray_r, vmin=-0.05, vmax=0.05)
 mpl.points([75*ds, 125*ds], '^b', size=8)  # seismometer position
->>>>>>> 721dbdcc
 mpl.ylim(area[2:][::-1])
 mpl.xlabel('x (km)')
 mpl.ylabel('z (km)')
 mpl.m2km()
-mpl.subplot2grid((4,3), (3,0), colspan=3)
-seismogram1, = mpl.plot([],[],'-k')
+mpl.subplot2grid((4, 3), (3, 0), colspan=3)
+seismogram1, = mpl.plot([], [], '-k')
 mpl.xlim(0, duration)
 mpl.ylim(-0.05, 0.05)
 mpl.ylabel('Amplitude')
-<<<<<<< HEAD
-times = np.linspace(0, dt*maxit, maxit)
-# This function updates the plot every few timesteps
-def animate(i):
-    t, u, seismogram = simulation.next()
-    seismogram1.set_data(times[:t+1], seismogram[0][:t+1])
-    wavefield.set_array(background[::-1]+u[::-1])
-    return wavefield, seismogram1
-anim = animation.FuncAnimation(fig, animate, frames=maxit/snapshots, interval=1)
-=======
 mpl.xlabel('Time (s)')
 times = np.linspace(0, maxt, maxit)
 # This function updates the plot every few timesteps
@@ -86,5 +57,4 @@
 
 anim = animation.FuncAnimation(
     fig, animate, frames=maxit, interval=1)
->>>>>>> 721dbdcc
 mpl.show()